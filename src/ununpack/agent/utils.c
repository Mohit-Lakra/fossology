/*******************************************************************
 Copyright (C) 2011-2013 Hewlett-Packard Development Company, L.P.

 This program is free software; you can redistribute it and/or
 modify it under the terms of the GNU General Public License
 version 2 as published by the Free Software Foundation.

 This program is distributed in the hope that it will be useful,
 but WITHOUT ANY WARRANTY; without even the implied warranty of
 MERCHANTABILITY or FITNESS FOR A PARTICULAR PURPOSE.  See the
 GNU General Public License for more details.

 You should have received a copy of the GNU General Public License along
 with this program; if not, write to the Free Software Foundation, Inc.,
 51 Franklin Street, Fifth Floor, Boston, MA  02110-1301, USA.
 *******************************************************************/
/**
 * \file
 * \brief Contains all utility functions used by FOSSology
 */
#include "ununpack.h"
#include "externs.h"
#include "regex.h"
#include "sha2.h"

#define NEW_SHA256
#ifdef NEW_SHA256
#include "sha2.h"
#endif

/**
 * \brief File mode BITS
 */
enum BITS {
  BITS_PROJECT = 27,
  BITS_ARTIFACT = 28,
  BITS_CONTAINER = 29
};

/**
 * regular expression to detect SCM data
 */
const char* SCM_REGEX = "/\\.git|\\.hg|\\.bzr|CVS/ROOT|\\.svn/";



/**
 * @brief Test if the file is a compression bomb.
 *
 * If the size of FileName is a factor of InflateSize more than the
 * size of the directory containing it, then it is a bomb.
 * @param FileName pathname to file
 * @param InflateSize Inflation factor.
 * @return 1 on is one inflated file, 0 on is not
 */
int IsInflatedFile(char *FileName, int InflateSize)
{
  int result = 0;
  char FileNameParent[PATH_MAX];
  memset(FileNameParent, 0, PATH_MAX);
  struct stat st, stParent;
  strncpy(FileNameParent, FileName, sizeof(FileNameParent));
  char  *lastSlashPos = strrchr(FileNameParent, '/');
  if (NULL != lastSlashPos)
  {
    /* get the parent container,
       e.g. for the file ./10g.tar.bz.dir/10g.tar, partent file is ./10g.tar.bz.dir
     */
    FileNameParent[lastSlashPos - FileNameParent] = '\0';
    if (!strcmp(FileNameParent + strlen(FileNameParent) - 4, ".dir"))
    {
      /* get the parent file, must be one file
         e.g. for the file ./10g.tar.bz.dir/10g.tar, partent file is ./10g.tar.bz
       */
      FileNameParent[strlen(FileNameParent) - 4] = '\0';
      stat(FileNameParent, &stParent);
      stat(FileName, &st);
      if(S_ISREG(stParent.st_mode) && (st.st_size/stParent.st_size > InflateSize))
      {
        result = 1;
      }
    }
  }
  return result;
}


/**
 * @brief Close scheduler and database connections, then exit.
 * @param rc exit code
 * @returns no return, calls exit()
 */
void	SafeExit	(int rc)
{
  if (pgConn) PQfinish(pgConn);
  fo_scheduler_disconnect(rc);
  exit(rc);
} /* SafeExit() */

/**
 * @brief get rid of the postfix
 *
 * For example: `test.gz --> test`
 * @param[in,out] Name input file name
 */
void RemovePostfix(char *Name)
{
  if (NULL == Name) return; // exception
  // keep the part before the last dot
  char *LastDot = strrchr(Name, '.');
  if (LastDot == NULL) return;
  // if the part after the last dot is number, do not get rid of the postfix
  if ((LastDot[1]>='0')&&(LastDot[1]<='9')) return;
  if (LastDot) *LastDot = 0;
}

/**
 * @brief Initialize the metahandler CMD table.
 *
 * This ensures that:
 *  - Every mimetype is loaded
 *  - Every mimetype has an DBindex.
 */
void	InitCmd	()
{
  int i;
  PGresult *result;

  /* clear existing indexes */
  for(i=0; CMD[i].Magic != NULL; i++)
  {
    CMD[i].DBindex = -1; /* invalid value */
  }

  if (!pgConn) return; /* DB must be open */

  /* Load them up! */
  for(i=0; CMD[i].Magic != NULL; i++)
  {
    if (CMD[i].Magic[0] == '\0') continue;
    ReGetCmd:
    memset(SQL,'\0',MAXSQL);
    snprintf(SQL,MAXSQL,"SELECT mimetype_pk FROM mimetype WHERE mimetype_name = '%s';",CMD[i].Magic);
    result =  PQexec(pgConn, SQL); /* SELECT */
    if (fo_checkPQresult(pgConn, result, SQL, __FILE__, __LINE__)) SafeExit(1);
    else if (PQntuples(result) > 0) /* if there is a value */
    {
      CMD[i].DBindex = atol(PQgetvalue(result,0,0));
      PQclear(result);
    }
    else /* No value, so add it */
    {
      PQclear(result);
      memset(SQL,'\0',MAXSQL);
      snprintf(SQL,MAXSQL,"INSERT INTO mimetype (mimetype_name) VALUES ('%s');",CMD[i].Magic);
      result =  PQexec(pgConn, SQL); /* INSERT INTO mimetype */
      if (fo_checkPQcommand(pgConn, result, SQL, __FILE__ ,__LINE__)) SafeExit(2);
      else
      {
        PQclear(result);
        goto ReGetCmd;
      }
    }
  }
} /* InitCmd() */


/**
 * @brief Protect strings intelligently.
 *
 * Prevents filenames containing ' or % or \ from screwing
 * up system() and snprintf(). Even supports a "%s".
 * @note %s is assumed to be in single quotes!
 * @param[in,out] Dest Destination to store tainted string
 * @param DestLen Length of Dest
 * @param Src     Source string
 * @param ProtectQuotes Set to protect quotes for shell
 * @param Replace String to replace with
 * @returns 0 on success, 1 on overflow.
 **/
int	TaintString	(char *Dest, int DestLen,
    char *Src, int ProtectQuotes, char *Replace)
{
  int i,d;
  char Temp[FILENAME_MAX];

  memset(Dest,'\0',DestLen);
  i=0;
  d=0;
  while((Src[i] != '\0') && (d < DestLen))
  {
    /* save */
    if (ProtectQuotes && (Src[i]=='\''))
    {
      if (d+4 >= DestLen) return(1);
      strcpy(Dest+d,"'\\''"); /* unquote, raw quote, requote (for shells) */
      d+=4;
      i++;
    }
    else if (!ProtectQuotes && strchr("\\",Src[i]))
    {
      if (d+2 >= DestLen) return(1);
      Dest[d] = '\\'; d++;
      Dest[d] = Src[i]; d++;
      i++;
    }
    else if (Replace && (Src[i]=='%') && (Src[i+1]=='s'))
    {
      TaintString(Temp,sizeof(Temp),Replace,1,NULL);
      if (d+strlen(Temp) >= DestLen) return(1);
      strcpy(Dest+d,Temp);
      d = strlen(Dest);
      i += 2;
    }
    else
    {
      Dest[d] = Src[i];
      d++;
      i++;
    }
  }
  return(0);
} /* TaintString() */

/**
 * @brief Given a filename and its stat, prune it
 *
 * - Remove anything that is not a regular file or directory
 * - Remove files when hard-link count > 1 (duplicate search)
 * - Remove zero-length files
 * @returns 1=pruned, 0=no change.
 **/
int	Prune	(char *Fname, struct stat Stat)
{
  if (!Fname || (Fname[0]=='\0')) return(1);  /* not a good name */
  /* check file type */
  if (S_ISLNK(Stat.st_mode) || S_ISCHR(Stat.st_mode) ||
      S_ISBLK(Stat.st_mode) || S_ISFIFO(Stat.st_mode) ||
      S_ISSOCK(Stat.st_mode))
  {
    unlink(Fname);
    return(1);
  }
  /* check hard-link count */
  if (S_ISREG(Stat.st_mode) && (Stat.st_nlink > 1))
  {
    unlink(Fname);
    return(1);
  }
  /* check zero-length files */
  if (S_ISREG(Stat.st_mode) && (Stat.st_size == 0))
  {
    unlink(Fname);
    return(1);
  }
  return(0);
} /* Prune() */

/**
 * @brief Same as command-line "mkdir -p".
 * @param Fname file name
 * @returns 0 on success, 1 on failure.
 **/
int MkDirs (char *Fname)
{
  char Dir[FILENAME_MAX+1];
  int i;
  int rc=0;
  struct stat Status;

  memset(Dir,'\0',sizeof(Dir));
  strcpy(Dir,Fname);
  for(i=1; Dir[i] != '\0'; i++)
  {
    if (Dir[i] == '/')
    {
      Dir[i]='\0';
      /* Only mkdir if it does not exist */
      if (stat(Dir,&Status) == 0)
      {
        if (!S_ISDIR(Status.st_mode))
        {
          LOG_FATAL("'%s' is not a directory.",Dir);
          SafeExit(3);
        }
      }
      else /* else, it does not exist */
      {
        rc=mkdir(Dir,0770); /* create this path segment + Setgid */
        if (rc && (errno == EEXIST)) rc=0;
        if (rc)
        {
          LOG_FATAL("mkdir %s' failed, error: %s",Dir,strerror(errno));
          SafeExit(4);
        }
        chmod(Dir,02770);
      } /* else */
      Dir[i]='/';
    }
  }
  rc = mkdir(Dir,0770);	/* create whatever is left */
  if (rc && (errno == EEXIST)) rc=0;
  if (rc)
  {
    LOG_FATAL("mkdir %s' failed, error: %s",Dir,strerror(errno));
    SafeExit(5);
  }
  chmod(Dir,02770);
  return(rc);
} /* MkDirs() */

/**
 * @brief Smart mkdir.
 *
 * If mkdir fails, then try running MkDirs.
 * @param Fname file name
 * @returns 0 on success, 1 on failure.
 **/
int	MkDir	(char *Fname)
{
  if (mkdir(Fname,0770))
  {
    if (errno == EEXIST) return(0); /* failed because it exists is ok */
    return(MkDirs(Fname));
  }
  chmod(Fname,02770);
  return(0);
} /* MkDir() */

/**
 * @brief Given a filename, is it a directory?
 * @param Fname file name
 * @returns 1=yes, 0=no.
 **/
int	IsDir	(char *Fname)
{
  struct stat Stat;
  int rc;
  if (!Fname || (Fname[0]=='\0')) return(0);  /* not a directory */
  rc = lstat(Fname,&Stat);
  if (rc != 0) return(0); /* bad name */
  return(S_ISDIR(Stat.st_mode));
} /* IsDir() */

/**
 * @brief Given a filename, is it a file?
 * @param Fname Path of file to check
 * @param Link True if should it follow symbolic links
 * @returns 1=yes, 0=no.
 **/
int      IsFile  (char *Fname, int Link)
{
  struct stat Stat;
  int rc;
  if (!Fname || (Fname[0]=='\0')) return(0);  /* not a directory */
  if (Link) rc = stat(Fname,&Stat);
  else rc = lstat(Fname,&Stat);
  if (rc != 0) return(0); /* bad name */
  return(S_ISREG(Stat.st_mode));
} /* IsFile() */


/**
 * @brief Read a command from a stream.
 *
 * If the line is empty, then try again.
 * @param Fin  Input file pointer
 * @param[out] Line Output line buffer
 * @param MaxLine Max line length
 * @returns line length, or -1 of EOF.
 **/
int     ReadLine (FILE *Fin, char *Line, int MaxLine)
{
  int C;
  int i;

  if (!Fin) return(-1);
  if (feof(Fin)) return(-1);
  memset(Line,'\0',MaxLine);
  i=0;
  C=fgetc(Fin);
  if (C<0) return(-1);
  while(!feof(Fin) && (C>=0) && (i<MaxLine))
  {
    if (C=='\n')
    {
      if (i > 0) return(i);
      /* if it is a blank line, then ignore it. */
    }
    else
    {
      Line[i]=C;
      i++;
    }
    C=fgetc(Fin);
  }
  return(i);
} /* ReadLine() */

/**
 * @brief Check if the executable exists.
 *
 * (Like the command-line "which" but without returning the path.)
 * \note This should only be used on relative path executables.
 * @param Exe Executable file name
 * @param Quiet If true, do not write warning on file not found
 * @returns 1 if exists, 0 if does not exist.
 **/
int	IsExe	(char *Exe, int Quiet)
{
  char *Path;
  int i,j;
  char TestCmd[FILENAME_MAX];

  Path = getenv("PATH");
  if (!Path) return(0);	/* nope! */

  memset(TestCmd,'\0',sizeof(TestCmd));
  j=0;
  for(i=0; (j<FILENAME_MAX-1) && (Path[i] != '\0'); i++)
  {
    if (Path[i]==':')
    {
      if ((j>0) && (TestCmd[j-1] != '/')) strcat(TestCmd,"/");
      strcat(TestCmd,Exe);
      if (IsFile(TestCmd,1))	return(1); /* found it! */
      /* missed */
      memset(TestCmd,'\0',sizeof(TestCmd));
      j=0;
    }
    else
    {
      TestCmd[j]=Path[i];
      j++;
    }
  }

  /* check last path element */
  if (j>0)
  {
    if (TestCmd[j-1] != '/') strcat(TestCmd,"/");
    strcat(TestCmd,Exe);
    if (IsFile(TestCmd,1))	return(1); /* found it! */
  }
  if (!Quiet) LOG_WARNING("%s not found in $PATH",Exe);
  return(0); /* not in path */
} /* IsExe() */

/**
 * @brief Copy a file.
 * For speed: mmap and save.
 * @param Src Source file path
 * @param[out] Dst Destination file path
 * @returns 0 if copy worked, 1 if failed.
 **/
int	CopyFile	(char *Src, char *Dst)
{
  int Fin, Fout;
  unsigned char * Mmap;
  int LenIn, LenOut, Wrote;
  struct stat Stat;
  int rc=0;
  char *Slash;

  if (lstat(Src,&Stat) == -1) return(1);
  LenIn = Stat.st_size;
  if (!S_ISREG(Stat.st_mode))	return(1);

  Fin = open(Src,O_RDONLY);
  if (Fin == -1)
  {
    LOG_FATAL("Unable to open source '%s'",Src);
    SafeExit(22);
  }

  /* Make sure the directory exists for copying */
  Slash = strrchr(Dst,'/');
  if (Slash && (Slash != Dst))
  {
    Slash[0]='\0';
    MkDir(Dst);
    Slash[0]='/';
  }

  Fout = open(Dst,O_WRONLY|O_CREAT|O_TRUNC,Stat.st_mode);
  if (Fout == -1)
  {
    LOG_FATAL("Unable to open target '%s'",Dst);
    close(Fin);
    SafeExit(23);
  }

  /* load the source file */
  Mmap = mmap(0,LenIn,PROT_READ,MAP_PRIVATE,Fin,0);
  if (Mmap == NULL)
  {
    LOG_FATAL("pfile %s Unable to process file.",Pfile_Pk);
    LOG_WARNING("pfile %s Mmap failed during copy.",Pfile_Pk);
    rc=1;
    goto CopyFileEnd;
  }

  /* write file at maximum speed */
  LenOut=0;
  Wrote=0;
  while((LenOut < LenIn) && (Wrote >= 0))
  {
    Wrote = write(Fout,Mmap+LenOut,LenIn-LenOut);
    LenOut += Wrote;
  }

  /* clean up */
  munmap(Mmap,LenIn);
  CopyFileEnd:
  close(Fout);
  close(Fin);
  return(rc);
} /* CopyFile() */


/**
 * @brief Wait for a child. Sets child status.
 * @returns the queue record, or -1 if no more children.
 **/
int     ParentWait      ()
{
  int i;
  int Pid;
  int Status;

  Pid = wait(&Status);
  if (Pid <= 0) return(-1);  /* no pending children, or call failed */

  /* find the child! */
  for(i=0; (i<MAXCHILD) && (Queue[i].ChildPid != Pid); i++)        ;
  if (Queue[i].ChildPid != Pid)
  {
    /* child not found */
    return(-1);
  }

  /* check if the child had an error */
  if (!WIFEXITED(Status))
  {
    if (!ForceContinue)
    {
      LOG_FATAL("Child had unnatural death");
      SafeExit(6);
    }
    Queue[i].ChildCorrupt=1;
    Status = -1;
  }
  else Status = WEXITSTATUS(Status);
  if (Status != 0)
  {
    if (!ForceContinue)
    {
      LOG_FATAL("Child had non-zero status: %d",Status);
      LOG_FATAL("Child was to recurse on %s",Queue[i].ChildRecurse);
      SafeExit(10);
    }
    Queue[i].ChildCorrupt=1;
  }

  /* Finish record */
  Queue[i].ChildStatus = Status;
  Queue[i].ChildPid = 0;
  Queue[i].PI.EndTime = time(NULL);
  return(i);
} /* ParentWait() */

/***************************************************************************/
/***************************************************************************/
/*** Command Processing ***/
/***************************************************************************/
/***************************************************************************/

/**
 * @brief Make sure all commands are usable.
 * @param Show Unused
 * @return void but updates global CMD Status
 **/
void	CheckCommands	(int Show)
{
  int i;
  int rc;

  /* Check for CMD_PACK and CMD_ARC tools */
  for(i=0; CMD[i].Cmd != NULL; i++)
  {
    if (CMD[i].Cmd[0] == '\0')	continue; /* no command to check */
    switch(CMD[i].Type)
    {
      case CMD_PACK:
      case CMD_RPM:
      case CMD_DEB:
      case CMD_ARC:
      case CMD_AR:
      case CMD_PARTITION:
        CMD[i].Status = IsExe(CMD[i].Cmd,Quiet);
        break;
      default:
        ; /* do nothing */
    }
  }

  /* Check for CMD_ISO */
  rc = ( IsExe("isoinfo",Quiet) && IsExe("grep",Quiet) );
  for(i=0; CMD[i].Cmd != NULL; i++)
  {
    if (CMD[i].Type == CMD_ISO) CMD[i].Status = rc;
  }

  /* Check for CMD_DISK */
  rc = ( IsExe("icat",Quiet) && IsExe("fls",Quiet) );
  for(i=0; CMD[i].Cmd != NULL; i++)
  {
    if (CMD[i].Type == CMD_DISK) CMD[i].Status = rc;
  }
} /* CheckCommands() */

/**
 * @brief Try a command and return command code.
 *
 * Command becomes:
 * - `Cmd CmdPre 'File' CmdPost Out`
 * - If there is a %s, then that becomes Where.
 * @param Cmd
 * @param CmdPre
 * @param File
 * @param CmdPost
 * @param Out
 * @param Where
 * @returns -1 if command could not run.
 *************************************************/
int	RunCommand	(char *Cmd, char *CmdPre, char *File, char *CmdPost,
    char *Out, char *Where)
{
  char Cmd1[FILENAME_MAX * 3];
  char CWD[FILENAME_MAX];
  int rc;
  char TempPre[FILENAME_MAX];
  char TempFile[FILENAME_MAX];
  char TempCwd[FILENAME_MAX];
  char TempPost[FILENAME_MAX];

  if (!Cmd) return(0); /* nothing to do */

  if (Verbose)
  {
    if (Where && Out)
    {
      LOG_DEBUG("Extracting %s: %s > %s",Cmd,File,Out);
    }
    else
    {
      if (Where)
      {
        LOG_DEBUG("Extracting %s in %s: %s\n",Cmd,Where,File);
      }
      else
      {
        LOG_DEBUG("Testing %s: %s\n",Cmd,File);
      }
    }
  }

  if (getcwd(CWD,sizeof(CWD)) == NULL)
  {
    LOG_FATAL("directory name longer than %d characters",(int)sizeof(CWD));
    SafeExit(24);
  }
  if (Verbose > 1){ LOG_DEBUG("CWD: %s\n",CWD);}
  if ((Where != NULL) && (Where[0] != '\0'))
  {
    if (chdir(Where) != 0)
    {
      MkDir(Where);
      if (chdir(Where) != 0)
      {
        LOG_FATAL("Unable to access directory '%s'",Where);
        SafeExit(25);
      }
    }
    if (Verbose > 1) LOG_DEBUG("CWD: %s",Where);
  }

  /* CMD: Cmd CmdPre 'CWD/File' CmdPost */
  /* CmdPre and CmdPost may contain a "%s" */
  memset(Cmd1,'\0',sizeof(Cmd1));
  if (TaintString(TempPre,FILENAME_MAX,CmdPre,0,Out) ||
      TaintString(TempFile,FILENAME_MAX,File,1,Out) ||
      TaintString(TempPost,FILENAME_MAX,CmdPost,0,Out))
  {
    return(-1);
  }
  if (File[0] != '/')
  {
    TaintString(TempCwd,FILENAME_MAX,CWD,1,Out);
    snprintf(Cmd1,sizeof(Cmd1),"%s %s '%s/%s' %s",
        Cmd,TempPre,TempCwd,TempFile,TempPost);
  }
  else
  {
    snprintf(Cmd1,sizeof(Cmd1),"%s %s '%s' %s",
        Cmd,TempPre,TempFile,TempPost);
  }
  rc = system(Cmd1);
  if (WIFSIGNALED(rc))
  {
    LOG_ERROR("Process killed by signal (%d): %s",WTERMSIG(rc),Cmd1);
    SafeExit(8);
  }
  if (WIFEXITED(rc)) rc = WEXITSTATUS(rc);
  else rc=-1;
  if (Verbose) LOG_DEBUG("in %s -- %s ; rc=%d",Where,Cmd1,rc);

  if(chdir(CWD) != 0)
    LOG_ERROR("Unable to change directory to %s", CWD);
  if (Verbose > 1) LOG_DEBUG("CWD: %s",CWD);
  return(rc);
} /* RunCommand() */


/**
 * @brief Open and load Magic file
 * Initializes global MagicCookie
 * @returns 0 on success
 **/
int InitMagic()
{
  MagicCookie = magic_open(MAGIC_MIME);
  if (MagicCookie == NULL)
  {
    LOG_FATAL("Failed to initialize magic cookie");
    SafeExit(9);
  }
  return magic_load(MagicCookie,NULL);
}

/**
 * @brief Read file to see if it is a Debian source file
 *
 * Assumes that all Debian source files have a .dsc filename extension.
 * @param Filename File to open
 * @returns 1 if Filename is a Debian source file, else 0
 **/
int IsDebianSourceFile(char *Filename)
{
  /* Set .dsc file magic as application/x-debian-source */
  char *pExt;
  FILE *fp;
  char line[500];
  int j;
  char c;

  pExt = strrchr(Filename, '.');
  if ( pExt != NULL)
  {
    if (strcmp(pExt, ".dsc")==0)
    {
      /* read the first 500 characters of the file to verify that
      * it really is a debian source file
      */
      if ((fp = fopen(Filename, "r")) == NULL) return 0;
      j=0;
      while ((c = fgetc(fp)) != EOF && j < 500 ){
        line[j]=c;
        j++;
      }
      fclose(fp);
      if ((strstr(line, "-----BEGIN PGP SIGNED MESSAGE-----") && strstr(line,"Source:")) ||
          (strstr(line, "Format:") && strstr(line, "Source:") && strstr(line, "Version:")))
      {
        return 1;
      }
    }
  }
  return 0;
}

/**
 * @brief Figure out the real type of "octet" files in case we can unarchive them.
 * @param Filename
 * @param Static buffer to return with new Type
 **/
void OctetType(char *Filename, char *TypeBuf)
{
  int rc1, rc2, rc3;
  char *Type;

  /* Get more information from magic */
  magic_setflags(MagicCookie, MAGIC_NONE);
  Type = (char *)magic_file(MagicCookie, Filename);
  /* reset magic flags */
  magic_setflags(MagicCookie, MAGIC_MIME);

  /* .deb and .udeb as application/x-debian-package*/
  if (strstr(Type, "Debian binary package"))
  {
    strcpy(TypeBuf,"application/x-debian-package");
    return;
  }

  if (strstr(Type, "ISO 9660"))
  {
    strcpy(TypeBuf,"application/x-iso9660-image");
    return;
  }

  /* 7zr can handle many formats (including isos), so try this first */
  rc1 = RunCommand("7z","l -y ",Filename,">/dev/null 2>&1",NULL,NULL);
  rc2 = RunCommand("7z","t -y -pjunk",Filename,">/dev/null 2>&1",NULL,NULL);
  if(rc2!=0)
  {
    rc3 = RunCommand("7z","t -y -pjunk",Filename,"|grep 'Wrong password' >/dev/null 2>&1",NULL,NULL);
    if(rc3==0)
    {
      LOG_ERROR("'%s' cannot be unpacked, password required.",Filename);
      return;
    }
  }
  if ((rc1 || rc2)==0)
  {
    strcpy(TypeBuf,"application/x-7z-w-compressed");
    return;
  }

  if (strstr(Type, " ext2 "))
  {
    strcpy(TypeBuf,"application/x-ext2");
    return;
  }

  if (strstr(Type, " ext3 "))
  {
    strcpy(TypeBuf,"application/x-ext3");
    return;
  }

  if (strstr(Type, "x86 boot sector, mkdosfs")) /* the file type is FAT */
  {
    strcpy(TypeBuf,"application/x-fat");
    return;
  }

  if (strstr(Type, "NTFS")) /* the file type is NTFS */
  {
    strcpy(TypeBuf,"application/x-ntfs");
    return;
  }

  if (strstr(Type, "x86 boot")) /* the file type is boot partition */
  {
    strcpy(TypeBuf,"application/x-x86_boot");
    return;
  }
}

/**
 * @brief Given a file name, determine the type of
 *        extraction command.  This uses Magic.
 * @returns index to command-type, or -1 on error.
 **/
int	FindCmd	(char *Filename)
{
  char *Type;
  char TypeBuf[256];
  int Match;
  int i;
  int rc;

  if (!MagicCookie) InitMagic();
  TypeBuf[0] = 0;

  Type = (char *)magic_file(MagicCookie,Filename);
  if (Type == NULL) return(-1);

  /* Windows executables look like archives and 7z will attempt to unpack them.
   * If that happens there will be a .bss file representing the .bss segment.
   * 7z will try to unpack this further, potentially getting into an infinite
   * unpack loop.  So if you see an octet type .bss file, consider it text
   * to avoid this problem.  This problem was first noticed on papi-4.1.3-3.el6.src.rpm
   */
  if ((strcmp(basename(Filename), ".bss") == 0) && (strstr(Type, "octet")))
  {
    Type = strdup("text/plain");
  }

  /* The Type returned by magic_file needs to be verified and possibly rewritten.
   * So save it in a static buffer.
   */
  strncpy(TypeBuf, Type, sizeof(TypeBuf));
  TypeBuf[255] = 0;  /* make sure TypeBuf is null terminated */

  if (strstr(Type, "octet" ))
  {
    OctetType(Filename, TypeBuf);
  }
  else
  if (IsDebianSourceFile(Filename)) strcpy(TypeBuf,"application/x-debian-source");
  else
  if (strstr(Type, "msword") || strstr(Type, "vnd.ms"))
     strcpy(TypeBuf, "application/x-7z-w-compressed");
  else
  /* some files you just have to try to verify their type */
  if (strstr(Type, "application/x-exe") ||
      strstr(Type, "application/x-shellscript"))
  {
    rc = RunCommand("unzip","-q -l",Filename,">/dev/null 2>&1",NULL,NULL);
    if ((rc==0) || (rc==1) || (rc==2) || (rc==51))
    {
      strcpy(TypeBuf,"application/x-zip");
    }
  } /* if was x-exe */
  else if (strstr(Type, "application/x-tar"))
  {
    if (RunCommand("tar","-tf",Filename,">/dev/null 2>&1",NULL,NULL) != 0)
      return(-1); /* bad tar! (Yes, they do happen) */
  } /* if was x-tar */

  /* Match Type (mimetype from magic or from special processing above to determine
   * the command for Filename
   */
  Match=-1;
  for(i=0; (CMD[i].Cmd != NULL) && (Match == -1); i++)
  {
    if (CMD[i].Status == 0) continue; /* cannot check */
    if (CMD[i].Type == CMD_DEFAULT)
    {
      Match=i; /* done! */
    }
    else
      if (!strstr(TypeBuf, CMD[i].Magic))
      {
        continue; /* not a match */
      }
    Match=i;
  }

  if (Verbose > 0)
  {
    /* no match */
    if (Match == -1)
    {
      LOG_DEBUG("MISS: Type=%s  %s",TypeBuf,Filename);
    }
    else
    {
      LOG_DEBUG("MATCH: Type=%d  %s %s %s %s",CMD[Match].Type,CMD[Match].Cmd,CMD[Match].CmdPre,Filename,CMD[Match].CmdPost);
    }
  }
  return(Match);
} /* FindCmd() */

/***************************************************************************/
/***************************************************************************/
/*** File Processing ***/
/***************************************************************************/
/***************************************************************************/

/**
 * @brief Free a list of files in a directory list.
 * @param DL directory list
 **/
void	FreeDirList	(dirlist *DL)
{
  dirlist *d;
  /* free records */
  while(DL)
  {
    d=DL;  /* grab the head */
    DL=DL->Next; /* increment new head */
    /* free old head */
    if (d->Name) free(d->Name);
    free(d);
  }
} /* FreeDirList() */

/**
 * @brief Create a list of files in a directory.
 * @param Fullname Path to top level directory.
 * @returns the directory list
 **/
dirlist *	MakeDirList	(char *Fullname)
{
  dirlist *dlist=NULL, *dhead=NULL;
  DIR *Dir;
  struct dirent *Entry;

  /* no effort is made to sort since all records need to be processed anyway */
  /* Current order is "reverse inode order" */
  Dir = opendir(Fullname);
  if (Dir == NULL)	return(NULL);

  Entry = readdir(Dir);
  while(Entry != NULL)
  {
    if (!strcmp(Entry->d_name,".")) goto skip;
    if (!strcmp(Entry->d_name,"..")) goto skip;
    dhead = (dirlist *)malloc(sizeof(dirlist));
    if (!dhead)
    {
      LOG_FATAL("Failed to allocate dirlist memory");
      SafeExit(10);
    }
    dhead->Name = (char *)malloc(strlen(Entry->d_name)+1);
    if (!dhead->Name)
    {
      LOG_FATAL("Failed to allocate dirlist.Name memory");
      SafeExit(11);
    }
    memset(dhead->Name,'\0',strlen(Entry->d_name)+1);
    strcpy(dhead->Name,Entry->d_name);
    /* add record to the list */
    dhead->Next = dlist;
    dlist = dhead;
#if 0
    {
      /* bubble-sort name -- head is out of sequence */
      /** This is SLOW! Only use for debugging! **/
      char *Name;
      dhead = dlist;
      while(dhead->Next && (strcmp(dhead->Name,dhead->Next->Name) > 0))
      {
        /* swap names */
        Name = dhead->Name;
        dhead->Name = dhead->Next->Name;
        dhead->Next->Name = Name;
        dhead = dhead->Next;
      }
    }
#endif

    skip:
    Entry = readdir(Dir);
  }
  closedir(Dir);

#if 0
  /* debug: List the directory */
  printf("Directory: %s\n",Fullname);
  for(dhead=dlist; dhead; dhead=dhead->Next)
  {
    printf("  %s\n",dhead->Name);
  }
#endif

  return(dlist);
} /* MakeDirList() */

/**
 * @brief  Set a destination directory name.
 *
 * This will concatenate Smain and Sfile, but remove
 * and terminating filename.
 * @param[in,out] Dest returned directory name
 * @param DestLen size of Dest
 * @param Smain main extraction directory (may be null)
 * @param Sfile filename
 **/
void	SetDir	(char *Dest, int DestLen, char *Smain, char *Sfile)
{
  int i;

  memset(Dest,'\0',DestLen);
  if (Smain)
  {
    strcpy(Dest,Smain);
    /* remove absolute path (stay in destination) */
    if (Sfile && (Sfile[0]=='/')) Sfile++;
    /* skip "../" */
    /** NOTE: Someone that embeds "../" within the path can still
	    climb out! **/
    i=1;
    while(i && Sfile)
    {
      i=0;
      if (!memcmp(Sfile,"../",3)) { Sfile+=3; i=1; }
      else if (!memcmp(Sfile,"./",2)) { Sfile+=2; i=1; }
    }
    while(Sfile && !memcmp(Sfile,"../",3)) Sfile+=3;
  }

  if ((strlen(Dest) > 0) && (Last(Smain) != '/') && (Sfile[0] != '/'))
    strcat(Dest,"/");
  if (Sfile) strcat(Dest,Sfile);
  /* remove terminating file */
  for(i=strlen(Dest)-1; (i>=0) && (Dest[i] != '/'); i--)
  {
    Dest[i]='\0';
  }
} /* SetDir() */


/**
 * @brief Print a ContainerInfo structure.
 * @param CI ContainerInfo struct to print
 **/
void	DebugContainerInfo	(ContainerInfo *CI)
{
  LOG_DEBUG("Container:");
  printf("  Source: %s\n",CI->Source);
  printf("  Partdir: %s\n",CI->Partdir);
  printf("  Partname: %s\n",CI->Partname);
  printf("  PartnameNew: %s\n",CI->PartnameNew);
  printf("  TopContainer: %d\n",CI->TopContainer);
  printf("  HasChild: %d\n",CI->HasChild);
  printf("  Pruned: %d\n",CI->Pruned);
  printf("  Corrupt: %d\n",CI->Corrupt);
  printf("  Artifact: %d\n",CI->Artifact);
  printf("  IsDir: %d\n",CI->IsDir);
  printf("  IsCompressed: %d\n",CI->IsCompressed);
  printf("  uploadtree_pk: %ld\n",CI->uploadtree_pk);
  printf("  pfile_pk: %ld\n",CI->pfile_pk);
  printf("  ufile_mode: %ld\n",CI->ufile_mode);
  printf("  Parent Cmd: %d\n",CI->PI.Cmd);
  printf("  Parent ChildRecurseArtifact: %d\n",CI->PI.ChildRecurseArtifact);
  printf("  Parent uploadtree_pk: %ld\n",CI->PI.uploadtree_pk);
} /* DebugContainerInfo() */

/**
 * @brief Insert a Pfile record.
 *        Sets the pfile_pk in CI.
 * @param CI
 * @param Fuid string of sha1.md5.size
 * @returns 1 if record exists, 0 if record does not exist.
 **/
int	DBInsertPfile	(ContainerInfo *CI, char *Fuid)
{
  PGresult *result;
  char *Val; /* string result from SQL query */

  /* idiot checking */
  if (!Fuid || (Fuid[0] == '\0')) return(1);

  /* Check if the pfile exists */
  memset(SQL,'\0',MAXSQL);
  snprintf(SQL,MAXSQL,"SELECT pfile_pk,pfile_mimetypefk FROM pfile "
      "WHERE pfile_sha1 = '%.40s' AND pfile_md5 = '%.32s' AND pfile_size = '%s';",
      Fuid,Fuid+41,Fuid+140);
  result =  PQexec(pgConn, SQL); /* SELECT */
  if (fo_checkPQresult(pgConn, result, SQL, __FILE__, __LINE__)) SafeExit(12);

  /* add it if it was not found */
  if (PQntuples(result) == 0)
  {
    /* blindly insert to pfile table in database (don't care about dups) */
    /* If TWO ununpacks are running at the same time, they could both
        create the same pfile at the same time. Ignore the dup constraint. */
    PQclear(result);
    memset(SQL,'\0',MAXSQL);
    if (CMD[CI->PI.Cmd].DBindex > 0)
    {
      snprintf(SQL,MAXSQL,"INSERT INTO pfile (pfile_sha1,pfile_md5,pfile_sha256,pfile_size,pfile_mimetypefk) "
               "VALUES ('%.40s','%.32s','%.64s','%s','%ld');",
          Fuid,Fuid+41,Fuid+74,Fuid+140,CMD[CI->PI.Cmd].DBindex);
    }
    else
    {
      snprintf(SQL,MAXSQL,"INSERT INTO pfile (pfile_sha1,pfile_md5,pfile_sha256,pfile_size) VALUES ('%.40s','%.32s','%.64s','%s');",
          Fuid,Fuid+41,Fuid+74,Fuid+140);
    }
    result =  PQexec(pgConn, SQL); /* INSERT INTO pfile */
    // ignore duplicate constraint failure (23505), report others
    if ((result==0) || ((PQresultStatus(result) != PGRES_COMMAND_OK) &&
        (strncmp("23505", PQresultErrorField(result, PG_DIAG_SQLSTATE),5))))
    {
      LOG_ERROR("Error inserting pfile, %s.", SQL);
      SafeExit(13);
    }
    PQclear(result);

    /* Now find the pfile_pk.  Since it might be a dup, we cannot rely
       on currval(). */
    memset(SQL,'\0',MAXSQL);
    snprintf(SQL,MAXSQL,"SELECT pfile_pk,pfile_mimetypefk FROM pfile "
        "WHERE pfile_sha1 = '%.40s' AND pfile_md5 = '%.32s' AND pfile_size = '%s';",
        Fuid,Fuid+41,Fuid+140);
    result =  PQexec(pgConn, SQL);  /* SELECT */
    if (fo_checkPQresult(pgConn, result, SQL, __FILE__, __LINE__)) SafeExit(14);
  }

  /* Now *DB contains the pfile_pk information */
  Val = PQgetvalue(result,0,0);
  if (Val)
  {
    CI->pfile_pk = atol(Val);
    if (Verbose) LOG_DEBUG("pfile_pk = %ld",CI->pfile_pk);
    /* For backwards compatibility... Do we need to update the mimetype? */
    if ((CMD[CI->PI.Cmd].DBindex > 0) &&
        (atol(PQgetvalue(result,0,1)) != CMD[CI->PI.Cmd].DBindex))
    {
      PQclear(result);
      memset(SQL,'\0',MAXSQL);
      snprintf(SQL,MAXSQL,"UPDATE pfile SET pfile_mimetypefk = '%ld', pfile_sha256 = '%.64s' WHERE pfile_pk = '%ld';",
          CMD[CI->PI.Cmd].DBindex, Fuid+74, CI->pfile_pk);
      result =  PQexec(pgConn, SQL); /* UPDATE pfile */
      if (fo_checkPQcommand(pgConn, result, SQL, __FILE__ ,__LINE__)) SafeExit(16);
    }
    PQclear(result);
  }
  else
  {
    PQclear(result);
    CI->pfile_pk = -1;
    return(0);
  }

  return(1);
} /* DBInsertPfile() */

/**
 * @brief Search for SCM data in the filename
 *
 * SCM data is one of these:
 *   Git (.git)Data(char *FileName)
 *   Mercurial (.hg)
 *   Bazaar (.bzr)
 *   CVS (CVS/Root)
 *   Subversion (.svn)
 * @param sourcefilename
 * @returns 1 if SCM data is found
 **/
int TestSCMData(char *sourcefilename)
{
  regex_t preg;
  int err;
  int found=0;

  err = regcomp (&preg, SCM_REGEX, REG_NOSUB | REG_EXTENDED);
  if (err == 0)
  {
    int match;

    match = regexec (&preg, sourcefilename, 0, NULL, 0);
    regfree (&preg);
    if(match == 0)
    {
      found = 1;
      if (Verbose) LOG_DEBUG("match found %s",sourcefilename);
    }
    else if(match == REG_NOMATCH)
    {
      found = 0;
      if (Verbose) LOG_DEBUG("match not found %s",sourcefilename);
    }
    else
    {
      char *text;
      size_t size;
      size = regerror (err, &preg, NULL, 0);
      text = malloc (sizeof (*text) * size);
      if(text)
      {
        regerror (err, &preg, text, size);
        LOG_ERROR("Error regexc '%s' '%s' return %d, error %s",SCM_REGEX,sourcefilename,match,text);
      }
      else
      {
        LOG_ERROR("Not enough memory (%lu)",sizeof (*text) * size);
        SafeExit(127);
      }
      found = 0;
    }
  }
  else
  {
     LOG_ERROR("Error regcomp(%d)",err);
     SafeExit(127);
  }


  return(found);
} /* TestSCMData() */

/**
 * @brief Insert an UploadTree record.
 *
 * If the tree is a duplicate, then we need to replicate
 * all of the uploadtree records for the tree.
 * This uses Upload_Pk.
 * @param CI
 * @param Mask mask file mode for ufile_mode
 * @returns 1 if tree exists for some other project (duplicate) and 0 if tree does not exist.
 **/
int	DBInsertUploadTree	(ContainerInfo *CI, int Mask)
{
  char UfileName[1024];
  char *cp;
  PGresult *result;
  char EscBuf[1024];
  int  error;

  if (!Upload_Pk) return(-1); /* should never happen */
  // printf("=========== BEFORE ==========\n"); DebugContainerInfo(CI);

  /* Find record's mode */
  CI->ufile_mode = CI->Stat.st_mode & Mask;
  if (!CI->TopContainer && CI->Artifact) CI->ufile_mode |= (1 << BITS_ARTIFACT);
  if (CI->HasChild) CI->ufile_mode |= (1 << BITS_CONTAINER);

  /* Find record's name */
  memset(UfileName,'\0',sizeof(UfileName));
  if (CI->TopContainer)
  {
    char *ufile_name;
    snprintf(UfileName,sizeof(UfileName),"SELECT upload_filename FROM upload WHERE upload_pk = %s;",Upload_Pk);
    result =  PQexec(pgConn, UfileName);
    if (fo_checkPQresult(pgConn, result, UfileName, __FILE__, __LINE__)) SafeExit(17);
    memset(UfileName,'\0',sizeof(UfileName));
    ufile_name = PQgetvalue(result,0,0);
    PQclear(result);
    if (strchr(ufile_name,'/')) ufile_name = strrchr(ufile_name,'/')+1;
    strncpy(CI->Partname,ufile_name,sizeof(CI->Partname)-1);
  }
  else if (CI->Artifact)
  {
    int Len;
    Len = strlen(CI->Partname);
    /* determine type of artifact */
    if ((Len > 4) && !strcmp(CI->Partname+Len-4,".dir"))
      strcpy(UfileName,"artifact.dir");
    else if ((Len > 9) && !strcmp(CI->Partname+Len-9,".unpacked"))
      strcpy(UfileName,"artifact.unpacked");
    else if ((Len > 5) && !strcmp(CI->Partname+Len-5,".meta"))
      strcpy(UfileName,"artifact.meta");
    else /* Don't know what it is */
      strcpy(UfileName,"artifact");
    strncpy(CI->Partname,UfileName,sizeof(CI->Partname)-1);
  }

  PQescapeStringConn(pgConn, EscBuf, CI->Partname, strlen(CI->Partname), &error);
  if (error)
  {
      LOG_WARNING("Error escaping filename with multibyte character set (%s).", CI->Partname);
  }
  else
  {
    strncpy(UfileName, EscBuf, sizeof(UfileName));
  }

  /*
   * Tests for SCM Data: IgnoreSCMData is global and defined in ununpack_globals.h with false value
   * and pass to true if ununpack is called with -I option to ignore SCM data.
   * So if IgnoreSCMData is false the right test is true.
   * Otherwise if IgnoreSCMData is true and CI->Source is not a SCM data then add it in database.
  */
  if(ReunpackSwitch && ((IgnoreSCMData && !TestSCMData(CI->Source)) || !IgnoreSCMData))
  {
    /* postgres 8.3 seems to have a problem escaping binary characters
     * (it works in 8.4).  So manually substitute '~' for any unprintable and slash chars.
     */
    for (cp=UfileName; *cp; cp++) if (!isprint(*cp) || (*cp=='/') || (*cp=='\\')) *cp = '~';

    /* Get the parent ID */
    /* Two cases -- depending on if the parent exists */
    memset(SQL,'\0',MAXSQL);
    if (CI->PI.uploadtree_pk > 0) /* This is a child */
    {
      /* Prepare to insert child */
      snprintf(SQL,MAXSQL,"INSERT INTO %s (parent,pfile_fk,ufile_mode,ufile_name,upload_fk) VALUES (%ld,%ld,%ld,E'%s',%s);",
          uploadtree_tablename, CI->PI.uploadtree_pk, CI->pfile_pk, CI->ufile_mode,
          UfileName, Upload_Pk);
      result =  PQexec(pgConn, SQL); /* INSERT INTO uploadtree */
      if (fo_checkPQcommand(pgConn, result, SQL, __FILE__ ,__LINE__))
      {
        SafeExit(18);
      }
      PQclear(result);
    }
    else /* No parent!  This is the first upload! */
    {
      snprintf(SQL,MAXSQL,"INSERT INTO %s (upload_fk,pfile_fk,ufile_mode,ufile_name) VALUES (%s,%ld,%ld,E'%s');",
          uploadtree_tablename, Upload_Pk, CI->pfile_pk, CI->ufile_mode, UfileName);
      result =  PQexec(pgConn, SQL); /* INSERT INTO uploadtree */
      if (fo_checkPQcommand(pgConn, result, SQL, __FILE__ ,__LINE__)) SafeExit(19);
      PQclear(result);
    }
    /* Find the inserted child */
    memset(SQL,'\0',MAXSQL);
    snprintf(SQL,MAXSQL,"SELECT currval('uploadtree_uploadtree_pk_seq');");
    result =  PQexec(pgConn, SQL);
    if (fo_checkPQresult(pgConn, result, SQL, __FILE__, __LINE__)) SafeExit(20);
    CI->uploadtree_pk = atol(PQgetvalue(result,0,0));
    PQclear(result);
  }
  TotalItems++;
  fo_scheduler_heart(1);
  return(0);
} /* DBInsertUploadTree() */

/**
 * @brief Add a ContainerInfo record to the
 *        repository AND to the database.
 *
 * This modifies the CI record's pfile and ufile indexes!
 * @param CI
 * @param Fuid sha1.md5.sha256.size
 * @param Mask file mode mask
 * @returns 1 if added, 0 if already exists!
 **/
int	AddToRepository	(ContainerInfo *CI, char *Fuid, int Mask)
{
  int IsUnique = 1;  /* is it a DB replica? */

  /*****************************************/
  /* populate repository (include artifacts) */
  /* If we ever want to skip artifacts, use && !CI->Artifact */
  if ((Fuid[0]!='\0') && UseRepository)
  {
    /* Translate the new Fuid into old Fuid */
    char FuidNew[1024];
    memset(FuidNew, '\0', sizeof(FuidNew));
    // Copy the value till md5
    strncpy(FuidNew, Fuid, 74);
    // Copy the size of the file
    strcat(FuidNew,Fuid+140);

    /* put file in repository */
    if (!fo_RepExist(REP_FILES,Fuid))
    {
      if (fo_RepImport(CI->Source,REP_FILES,FuidNew,1) != 0)
      {
        LOG_ERROR("Failed to import '%s' as '%s' into the repository",CI->Source,FuidNew);
        SafeExit(21);
      }
    }
    if (Verbose) LOG_DEBUG("Repository[%s]: insert '%s' as '%s'",
        REP_FILES,CI->Source,FuidNew);
  }

  /* PERFORMANCE NOTE:
     I used to use and INSERT and an UPDATE.
     Turns out, INSERT is fast, UPDATE is *very* slow (10x).
     Now I just use an INSERT.
   */

  /* Insert pfile record */
  if (pgConn && Upload_Pk)
  {
    if (!DBInsertPfile(CI,Fuid)) return(0);
    /* Update uploadtree table */
    IsUnique = !DBInsertUploadTree(CI,Mask);
  }

  if (ForceDuplicate) IsUnique=1;
  return(IsUnique);
} /* AddToRepository() */

int calc_sha256sum(char*filename, char* dst) {
    sha256_ctx ctx;
    unsigned char buf[32];
    unsigned char digest[32];
    memset(digest, '\0', sizeof(digest));
    FILE *f;
    if(!(f=fopen(filename, "rb")))
    {
        LOG_FATAL("Failed to open file '%s'\n", filename);
        return(1);
    }
    sha256_init(&ctx);

    int i=0;
    while((i=fread(buf, 1, sizeof(buf), f)) > 0) {
        sha256_update(&ctx, buf, i);
    }
    sha256_final(&ctx, digest);
    fclose(f);

    for (i=0; i<32; i++) {
        snprintf(dst+i*2, 3, "%02X", digest[i]);
    }

    return 0;
}

/**
 * @brief Print what can be printed in XML.
 * @param CI
 * @param Cmd Command used to create this file (parent)
 *            CI->Cmd = command to be used ON this file (child)
 * @returns 1 if item is unique, 0 if duplicate.
 **/
int	DisplayContainerInfo	(ContainerInfo *CI, int Cmd)
{
  int i;
  int Mask=0177000; /* used for XML modemask */
  char Fuid[1024];

  if (CI->Source[0] == '\0') return(0);
  memset(Fuid,0,sizeof(Fuid));
  /* TotalItems++; */

  /* list source */
  if (ListOutFile)
  {
    fputs("<item source=\"",ListOutFile);
    for(i=0; CI->Source[i] != '\0'; i++)
    {
      if (isalnum(CI->Source[i]) ||
          strchr(" `~!@#$%^*()-=_+[]{}\\|;:',./?",CI->Source[i]))
        fputc(CI->Source[i],ListOutFile);
      else fprintf(ListOutFile,"&#x%02x;",(int)(CI->Source[i])&0xff);
    }
    fputs("\" ",ListOutFile);

    /* list file names */
    if (CI->Partname[0] != '\0')
    {
      fputs("name=\"",ListOutFile);
      /* XML taint-protect name */
      for(i=0; CI->Partname[i] != '\0'; i++)
      {
        if (isalnum(CI->Partname[i]) ||
            strchr(" `~!@#$%^*()-=_+[]{}\\|;:',./?",CI->Partname[i]))
          fputc(CI->Partname[i],ListOutFile);
        else fprintf(ListOutFile,"&#x%02x;",(int)(CI->Partname[i])&0xff);
      }
      fputs("\" ",ListOutFile);
    }

    /* list mime info */
    if ((CI->PI.Cmd >= 0) && (CMD[CI->PI.Cmd].Type != CMD_DEFAULT))
    {
      fprintf(ListOutFile,"mime=\"%s\" ",CMD[CI->PI.Cmd].Magic);
      TotalFiles++;
    }
    else if (S_ISDIR(CI->Stat.st_mode))
    {
      fprintf(ListOutFile,"mime=\"directory\" ");
      TotalDirectories++;
    }
    else TotalFiles++;

    /* identify compressed files */
    if (CMD[CI->PI.Cmd].Type == CMD_PACK)
    {
      fprintf(ListOutFile,"compressed=\"1\" ");
      TotalCompressedFiles++;
    }
    /* identify known artifacts */
    if (CI->Artifact)
    {
      fprintf(ListOutFile,"artifact=\"1\" ");
      TotalArtifacts++;
    }

    if (CI->HasChild) fprintf(ListOutFile,"haschild=\"1\" ");
  } /* if ListOutFile */

  if (!CI->TopContainer)
  {
    /* list mode */
    Mask=0177000;
    if (Cmd >= 0)
    {
      if (S_ISDIR(CI->Stat.st_mode))
      {
        Mask = CMD[Cmd].ModeMaskDir;
      }
      else if (S_ISREG(CI->Stat.st_mode))
      {
        Mask = CMD[Cmd].ModeMaskReg;
      }
    }

    if (ListOutFile)
    {
      if (!CI->Artifact) /* no masks for an artifact */
      {
        fprintf(ListOutFile,"mode=\"%07o\" ",CI->Stat.st_mode & Mask);
        fprintf(ListOutFile,"modemask=\"%07o\" ",Mask);
      }

      /* identify known corrupted files */
      if (CI->Corrupt) fprintf(ListOutFile,"error=\"%d\" ",CI->Corrupt);

      /* list timestamps */
      if (CI->Stat.st_mtime)
      {
        if ((CI->Stat.st_mtime < CI->PI.StartTime) || (CI->Stat.st_mtime > CI->PI.EndTime))
          fprintf(ListOutFile,"mtime=\"%d\" ",(int)(CI->Stat.st_mtime));
      }
#if 0
      /* commented out since almost anything can screw this up. */
      if (CI->Stat.st_ctime)
      {
        if ((CI->Stat.st_ctime < CI->PI.StartTime) || (CI->Stat.st_ctime > CI->PI.EndTime))
          fprintf(ListOutFile,"ctime=\"%d\" ",(int)(CI->Stat.st_ctime));
      }
#endif
    } /* if ListOutFile */
  } /* if not top container */

  /* list checksum info for files only! */
  if (S_ISREG(CI->Stat.st_mode) && !CI->Pruned)
  {
    CksumFile *CF;
    Cksum *Sum;
    char SHA256[65];
<<<<<<< HEAD
=======
    char command[PATH_MAX + 13];
    int retcode = -1;
    int read = 0, i;

>>>>>>> ea841d83
    memset(SHA256, '\0', sizeof(SHA256));

    CF = SumOpenFile(CI->Source);
    if(calc_sha256sum(CI->Source, SHA256))
    {
        LOG_FATAL("Unable to calculate SHA256 of %s\n", CI->Source);
        SafeExit(56);
    }
<<<<<<< HEAD

=======
    // Change SHA256 to upper case like other checksums
    for (i = 0; i < 65; i++)
    {
      SHA256[i] = toupper(SHA256[i]);
    }
>>>>>>> ea841d83
    if (CF)
    {
      Sum = SumComputeBuff(CF);
      SumCloseFile(CF);

      if (Sum)
      {
        for(i=0; i<20; i++) { sprintf(Fuid+0+i*2,"%02X",Sum->SHA1digest[i]); }
        Fuid[40]='.';
        for(i=0; i<16; i++) { sprintf(Fuid+41+i*2,"%02X",Sum->MD5digest[i]); }
        Fuid[73]='.';
        for(i=0; i<64; i++) { sprintf(Fuid+74+i,"%c",SHA256[i]); }
        Fuid[139]='.';
        snprintf(Fuid+140,sizeof(Fuid)-140,"%Lu",(long long unsigned int)Sum->DataLen);
        if (ListOutFile) fprintf(ListOutFile,"fuid=\"%s\" ",Fuid);
        free(Sum);
      } /* if Sum */
    } /* if CF */
    else /* file too large to mmap (probably) */
    {
      FILE *Fin;
      Fin = fopen(CI->Source,"rb");
      if (Fin)
      {
        Sum = SumComputeFile(Fin);
        if (Sum)
        {
          for(i=0; i<20; i++) { sprintf(Fuid+0+i*2,"%02X",Sum->SHA1digest[i]); }
          Fuid[40]='.';
          for(i=0; i<16; i++) { sprintf(Fuid+41+i*2,"%02X",Sum->MD5digest[i]); }
          Fuid[73]='.';
          for(i=0; i<64; i++) { sprintf(Fuid+74+i,"%c",SHA256[i]); }
          Fuid[139]='.';
          snprintf(Fuid+140,sizeof(Fuid)-140,"%Lu",(long long unsigned int)Sum->DataLen);
          if (ListOutFile) fprintf(ListOutFile,"fuid=\"%s\" ",Fuid);
          free(Sum);
        }
        fclose(Fin);
      }
    }
  } /* if is file */

  /* end XML */
  if (ListOutFile)
  {
    if (CI->HasChild) fputs(">\n",ListOutFile);
    else fputs("/>\n",ListOutFile);
  } /* if ListOutFile */

  return(AddToRepository(CI,Fuid,Mask));
} /* DisplayContainerInfo() */

/**
 * @brief Remove all files under dirpath (rm -rf)
 * @param dirpath
 * @returns shell exit code of rm -rf
 **/
int RemoveDir(char *dirpath)
{
  char RMcmd[FILENAME_MAX];
  int rc;
  memset(RMcmd, '\0', sizeof(RMcmd));
  snprintf(RMcmd, FILENAME_MAX -1, "rm -rf '%s' ", dirpath);
// nokill = fo_scheduler_get_special(SPECIAL_NOKILL);
  rc = system(RMcmd);
//  fo_scheduler_set_special(SPECIAL_NOKILL, nokill);
  return rc;
} /* RemoveDir() */


/**
 * @brief Check if path contains a "%U" or "%H". If so, substitute a unique ID for %U.
 *
 * This substitution parameter must be at the end of the DirPath.
 * Substitute hostname for %H.
 * @parm DirPath Directory path.
 * @returns new directory path
 **/
char *PathCheck(char *DirPath)
{
  char *NewPath;
  char *subs;
  char  TmpPath[2048];
  char  HostName[2048];
  struct timeval time_st;

  NewPath = strdup(DirPath);

  if ((subs = strstr(NewPath,"%U")) )
  {
    /* dir substitution */
    if (gettimeofday(&time_st, 0))
    {
      /* gettimeofday failure */
      LOG_WARNING("gettimeofday() failure.");
      time_st.tv_usec = 999999;
    }

    *subs = 0;
    snprintf(TmpPath, sizeof(TmpPath), "%s%ul", NewPath, (unsigned)time_st.tv_usec);
    free(NewPath);
    NewPath = strdup(TmpPath);
  }

  if ((subs = strstr(NewPath,"%H")) )
  {
    /* hostname substitution */
    gethostname(HostName, sizeof(HostName));

    *subs = 0;
    snprintf(TmpPath, sizeof(TmpPath), "%s%s%s", NewPath, HostName, subs+2);
    free(NewPath);
    NewPath = strdup(TmpPath);
  }

  if ((subs = strstr(NewPath, "%R")) )
  {
    /* repo location substitution */
    *subs = 0;

    snprintf(TmpPath, sizeof(TmpPath), "%s%s%s", NewPath, fo_config_get(sysconfig, "FOSSOLOGY", "path", NULL), subs+2);
    free(NewPath);
    NewPath = strdup(TmpPath);
  }

  return(NewPath);
}

void deleteTmpFiles(char *dir)
{
  if (strcmp(dir, ".")) RemoveDir(dir);
}


/**
 * @brief Display program usage.
 * @param Name program name
 * @param Version program version
 **/
void	Usage	(char *Name, char *Version)
{
  fprintf(stderr,"Universal Unpacker, %s, compiled %s %s\n",
      Version,__DATE__,__TIME__);
  fprintf(stderr,"Usage: %s [options] file [file [file...]]\n",Name);
  fprintf(stderr,"  Extracts each file.\n");
  fprintf(stderr,"  If filename specifies a directory, then extracts everything in it.\n");
  fprintf(stderr," Unpack Options:\n");
  fprintf(stderr,"  -h     :: help (print this message), then exit.\n");
  fprintf(stderr,"  -C     :: force continue when unpack tool fails.\n");
  fprintf(stderr,"  -d dir :: specify alternate extraction directory. %%U substitutes a unique ID.\n");
  fprintf(stderr,"            Default is the same directory as file (usually not a good idea).\n");
  fprintf(stderr,"  -m #   :: number of CPUs to use (default: 1).\n");
  fprintf(stderr,"  -P     :: prune files: remove links, >1 hard links, zero files, etc.\n");
  fprintf(stderr,"  -R     :: recursively unpack (same as '-r -1')\n");
  fprintf(stderr,"  -r #   :: recurse to a specified depth (0=none/default, -1=infinite)\n");
  fprintf(stderr,"  -X     :: remove recursive sources after unpacking.\n");
  fprintf(stderr,"  -x     :: remove ALL unpacked files when done (clean up).\n");
  fprintf(stderr," I/O Options:\n");
  fprintf(stderr,"  -L out :: Generate a log of files extracted (in XML) to out.\n");
  fprintf(stderr,"  -F     :: Using files from the repository.\n");
  fprintf(stderr,"  -i     :: Initialize the database queue system, then exit.\n");
  fprintf(stderr,"  -I     :: Ignore SCM Data.\n");
  fprintf(stderr,"  -Q     :: Using scheduler queue system. (Includes -F)\n");
  fprintf(stderr,"            If -L is used, unpacked files are placed in 'files'.\n");
  fprintf(stderr,"      -T rep :: Set gold repository name to 'rep' (for testing)\n");
  fprintf(stderr,"      -t rep :: Set files repository name to 'rep' (for testing)\n");
  fprintf(stderr,"      -A     :: do not set the initial DB container as an artifact.\n");
  fprintf(stderr,"      -f     :: force processing files that already exist in the DB.\n");
  fprintf(stderr,"  -q     :: quiet (generate no output).\n");
  fprintf(stderr,"  -U upload_pk :: upload to unpack (implies -RQ). Writes to db.\n");
  fprintf(stderr,"  -v     :: verbose (-vv = more verbose).\n");
  fprintf(stderr,"  -V     :: print the version info, then exit.\n");
  fprintf(stderr,"Currently identifies and processes:\n");
  fprintf(stderr,"  Compressed files: .Z .gz .bz .bz2 upx\n");
  fprintf(stderr,"  Archives files: tar cpio zip jar ar rar cab\n");
  fprintf(stderr,"  Data files: pdf\n");
  fprintf(stderr,"  Installer files: rpm deb\n");
  fprintf(stderr,"  File images: iso9660(plain/Joliet/Rock Ridge) FAT(12/16/32) ext2/ext3 NTFS\n");
  fprintf(stderr,"  Boot partitions: x86, vmlinuz\n");
  CheckCommands(Quiet);
} /* Usage() */

/**
 * @brief Dummy postgresql notice processor.
 *        This prevents Notices from being written to stderr.
 * @param arg unused
 * @param message unused
 **/
 void SQLNoticeProcessor(void *arg, const char *message)
 {
 }<|MERGE_RESOLUTION|>--- conflicted
+++ resolved
@@ -1599,13 +1599,7 @@
     CksumFile *CF;
     Cksum *Sum;
     char SHA256[65];
-<<<<<<< HEAD
-=======
-    char command[PATH_MAX + 13];
-    int retcode = -1;
-    int read = 0, i;
-
->>>>>>> ea841d83
+
     memset(SHA256, '\0', sizeof(SHA256));
 
     CF = SumOpenFile(CI->Source);
@@ -1614,15 +1608,7 @@
         LOG_FATAL("Unable to calculate SHA256 of %s\n", CI->Source);
         SafeExit(56);
     }
-<<<<<<< HEAD
-
-=======
-    // Change SHA256 to upper case like other checksums
-    for (i = 0; i < 65; i++)
-    {
-      SHA256[i] = toupper(SHA256[i]);
-    }
->>>>>>> ea841d83
+
     if (CF)
     {
       Sum = SumComputeBuff(CF);
