<?php
/*
 SPDX-FileCopyrightText: © 2020 Siemens AG
 Author: Gaurav Mishra <mishra.gaurav@siemens.com>

 SPDX-License-Identifier: GPL-2.0-only
*/
/**
 * @file
 * @brief Controller for folder queries
 */

namespace Fossology\UI\Api\Controllers
{

  /**
   * Override to common-folder function GetFolderArray
   */
  function GetFolderArray($a, &$b)
  {
    if ($a == 2) {
      $b[2] = "root";
      $b[3] = "root-child1";
      $b[4] = "root-child2";
    } else {
      $b[$a] = "singlefolder";
    }
  }

  /**
   * Override to common-folder function FolderGetName
   */
  function FolderGetName($folderId)
  {
    return "$folderId-folder";
  }

  /**
   * Override to common-folder function Folder2Path
   */
  function Folder2Path($folderId)
  {
    $folderList = array();
    $folderList[] = ["folder_pk" => 2, "folder_name" => FolderGetName(2)];
    $folderList[] = ["folder_pk" => 3, "folder_name" => FolderGetName(3)];
    return $folderList;
  }
}

namespace Fossology\UI\Api\Test\Controllers
{

  use Fossology\Lib\Dao\FolderDao;
  use Fossology\Lib\Data\Folder\Folder;
  use Fossology\UI\Api\Controllers\FolderController;
  use Fossology\UI\Api\Exceptions\HttpBadRequestException;
  use Fossology\UI\Api\Exceptions\HttpForbiddenException;
  use Fossology\UI\Api\Exceptions\HttpNotFoundException;
  use Fossology\UI\Api\Helper\DbHelper;
  use Fossology\UI\Api\Helper\ResponseHelper;
  use Fossology\UI\Api\Helper\RestHelper;
  use Fossology\UI\Api\Models\ApiVersion;
  use Fossology\UI\Api\Models\Info;
  use Fossology\UI\Api\Models\InfoType;
  use Mockery as M;
  use Psr\Container\ContainerInterface;
  use Slim\Psr7\Factory\StreamFactory;
  use Slim\Psr7\Headers;
  use Slim\Psr7\Request;
  use Slim\Psr7\Uri;

  /**
   * @class FolderControllerTest
   * @brief Test for FolderController
   */
  class FolderControllerTest extends \PHPUnit\Framework\TestCase
  {

    /**
     * @var DbHelper $dbHelper
     * DbHelper mock
     */
    private $dbHelper;
    /**
     * @var FolderDao $folderDao
     * FolderDao mock
     */
    private $folderDao;
    /**
     * @var RestHelper $restHelper
     * RestHelper mock
     */
    private $restHelper;
    /**
     * @var FolderController $folderController
     * FolderController object to test
     */
    private $folderController;
    /**
     * @var integer $userId
     * Current user ID to test
     */
    private $userId;
    /**
     * @var folder_create $folderPlugin
     * Folder plugin object to mock
     */
    private $folderPlugin;
    /**
     * @var admin_folder_delete $deletePlugin
     * Delagent folder delete object to mock
     */
    private $deletePlugin;
    /**
     * @var folder_properties $folderPropertiesPlugin
     * Folder properties plugin to mock
     */
    private $folderPropertiesPlugin;
    /**
     * @var AdminContentMove $folderContentPlugin
     * Folder copy/move plugin object to mock
     */
    private $folderContentPlugin;

    /**
     * @var integer $assertCountBefore
     * Assertions before running tests
     */
    private $assertCountBefore;

    /**
     *
     * @var StreamFactory $streamFactory
     * Stream factory to create body streams.
     */
    private $streamFactory;
    /**
     * @var M\MockInterface $adminPlugin
     */
    private $folderContents;
    private $container;

    /**
     * @brief Setup test objects
     * @see PHPUnit_Framework_TestCase::setUp()
     */
    protected function setUp() : void
    {
      global $container;
      $this->userId = 2;
      $container = M::mock('ContainerBuilder');
      $this->dbHelper = M::mock(DbHelper::class);
      $this->restHelper = M::mock(RestHelper::class);
      $this->folderDao = M::mock(FolderDao::class);
      $this->folderPlugin = M::mock('folder_create');
      $this->deletePlugin = M::mock('admin_folder_delete');
      $this->folderPropertiesPlugin = M::mock('folder_properties');
      $this->folderContentPlugin = M::mock('content_move');
      $this->folderContents = M::mock('foldercontents');
      $this->container = M::mock(ContainerInterface::class);

      $this->restHelper->shouldReceive('getDbHelper')->andReturn($this->dbHelper);
      $this->restHelper->shouldReceive('getFolderDao')->andReturn($this->folderDao);
      $this->restHelper->shouldReceive('getUserId')->andReturn($this->userId);
      $this->restHelper->shouldReceive('getPlugin')
        ->withArgs(array('folder_create'))->andReturn($this->folderPlugin);
      $this->restHelper->shouldReceive('getPlugin')
        ->withArgs(array('admin_folder_delete'))->andReturn($this->deletePlugin);
      $this->restHelper->shouldReceive('getPlugin')
        ->withArgs(array('folder_properties'))
        ->andReturn($this->folderPropertiesPlugin);
      $this->restHelper->shouldReceive("getPlugin")
        ->withArgs(array("foldercontents"))
        ->andReturn($this->folderContentPlugin);
      $this->restHelper->shouldReceive('getPlugin')
        ->withArgs(array('content_move'))
        ->andReturn($this->folderContentPlugin);

      $container->shouldReceive('get')->withArgs(array(
        'helper.restHelper'))->andReturn($this->restHelper);
      $this->folderController = new FolderController($container);
      $this->assertCountBefore = \Hamcrest\MatcherAssert::getCount();
      $this->streamFactory = new StreamFactory();
    }

    /**
     * @brief Remove test objects
     * @see PHPUnit_Framework_TestCase::tearDown()
     */
    protected function tearDown() : void
    {
      $this->addToAssertionCount(
        \Hamcrest\MatcherAssert::getCount() - $this->assertCountBefore);
      M::close();
    }

    /**
     * Helper function to generate pseudo Folder objects
     *
     * @param integer $id Folder ID to generate
     * @return NULL|\Fossology\Lib\Data\Folder\Folder
     */
    public function getFolder($id)
    {
      $name = "";
      switch ($id) {
        case 2: $name = "root";break;
        case 3: $name = "root-child1";break;
        case 4: $name = "root-child2";break;
        case -1: return null;
        default: $name = "singlefolder";
      }
      return new Folder($id, $name, "", 1);
    }

    /**
     * Helper function to get pseudo parent id of given folder
     *
     * @param integer $id Folder id to get parent
     * @return int|NULL
     */
    public function getFolderParent($id)
    {
      $pid = null;
      if ($id == 3 || $id == 4) {
        $pid = 2;
      } elseif ($id > 4) {
        $pid = $id - 1;
      }
      return $pid;
    }

    /**
     * Helper function to get JSON array from response
     *
     * @param Response $response
     * @return array Decoded response
     */
    private function getResponseJson($response)
    {
      $response->getBody()->seek(0);
      return json_decode($response->getBody()->getContents(), true);
    }

    /**
     * @test
     * -# Test to get all folders accessible by user by calling
     *    FolderController::getFolders()
     * -# Check if the response is array of folders
     */
    public function testGetAllFolders()
    {
      $rootFolder = new Folder(2, "root", "", 2);
      $this->folderDao->shouldReceive('getRootFolder')->withArgs(array(2))
        ->andReturn($rootFolder);
      $this->folderDao->shouldReceive('getFolder')
        ->andReturnUsing([$this, 'getFolder']);
      $this->folderDao->shouldReceive('getFolderParentId')
        ->andReturnUsing([$this, 'getFolderParent']);
      $expectedFoldersList = [];
      for ($i = 2; $i <= 4; $i ++) {
        $folder = $this->getFolder($i);
        $parentId = $this->getFolderParent($i);
        $folderModel = new \Fossology\UI\Api\Models\Folder($folder->getId(),
          $folder->getName(), $folder->getDescription(), $parentId);
        $expectedFoldersList[] = $folderModel->getArray();
      }
      $actualResponse = $this->folderController->getFolders(null,
        new ResponseHelper(), []);
      $this->assertEquals(200, $actualResponse->getStatusCode());
      $this->assertEquals($expectedFoldersList,
        $this->getResponseJson($actualResponse));
    }

    /**
     * @test
     *    FolderController::getFolders()
     * -# Check if the response is an HttpNotFoundException
     */
    public function testGetAllFoldersNotFound()
    {
      $folderId = 1;
      $rootFolder = new Folder(2, "root", "", 2);
      $this->folderDao->shouldReceive('getRootFolder')->withArgs(array(2))
        ->andReturn($rootFolder);
      $this->folderDao->shouldReceive('getFolder')
        ->andReturnUsing([$this, 'getFolder']);
      $this->folderDao->shouldReceive('isFolderAccessible')->withArgs([$folderId])->andReturn(false);
      $this->folderDao->shouldReceive('getFolderParentId')
        ->andReturnUsing([$this, 'getFolderParent']);
      $this->expectException(HttpForbiddenException::class);
      $this->folderController->getFolders(null,
        new ResponseHelper(), ["id"=>1]);
    }



    /**
     * @test
     * -# Test to get specific folder from FolderController::getFolders()
     * -# Check if the response is a single object of Folder
     */
    public function testGetSpecificFolders()
    {
      $folderId = 3;
      $this->folderDao->shouldReceive('isFolderAccessible')
        ->withArgs(array($folderId))->andReturn(true);
      $this->folderDao->shouldReceive('getFolder')
        ->andReturnUsing([$this, 'getFolder']);
      $this->folderDao->shouldReceive('getFolderParentId')
        ->andReturnUsing([$this, 'getFolderParent']);
      $folder = $this->getFolder($folderId);
      $parentId = $this->getFolderParent($folderId);
      $folderModel = new \Fossology\UI\Api\Models\Folder($folder->getId(),
        $folder->getName(), $folder->getDescription(), $parentId);
      $expectedFoldersList = $folderModel->getArray();
      $actualResponse = $this->folderController->getFolders(null,
        new ResponseHelper(), ['id' => $folderId]);
      $this->assertEquals(200, $actualResponse->getStatusCode());
      $this->assertEquals($expectedFoldersList,
        $this->getResponseJson($actualResponse));
    }


    /**
     * @test
     * -# Test to check a 403 response of invalid folder
     * -# Call FolderController::getFolders() for invalid folder
     * -# Check for a 403 response
     */
    public function testGetInvalidFolder()
    {
      $folderId = -1;
      $this->folderDao->shouldReceive('isFolderAccessible')
        ->withArgs(array($folderId))->andReturn(false);
      $this->folderDao->shouldReceive('getFolder')
        ->andReturnUsing([$this, 'getFolder']);
      $this->expectException(HttpForbiddenException::class);

      $this->folderController->getFolders(null, new ResponseHelper(),
        ['id' => $folderId]);
    }

    /**
     * @test
     * -# Test to check inaccessible folder's response on
     *    FolderController::getFolders()
     * -# Check for 403 response
     */
    public function testGetInAccessibleFolder()
    {
      $folderId = 3;
      $this->folderDao->shouldReceive('isFolderAccessible')
        ->withArgs(array($folderId))->andReturn(false);
      $this->folderDao->shouldReceive('getFolder')
        ->andReturnUsing([$this, 'getFolder']);
      $this->expectException(HttpForbiddenException::class);

      $this->folderController->getFolders(null, new ResponseHelper(),
        ['id' => $folderId]);
    }

    /**
     * @test
     * -# Check for FolderController::createFolder() with version 1 attributes
     * -# Check for 201 response with folder id
     */
    public function testCreateFolderV1()
    {
      $this->testCreateFolder(ApiVersion::V1);
    }
    /**
     * @test
     * -# Check for FolderController::createFolder() with version 2 attributes
     * -# Check for 201 response with folder id
     */
    public function testCreateFolderV2()
    {
      $this->testCreateFolder();
    }

    /**
     * @param $version to test
     * @return void
     */
    private  function testCreateFolder($version = ApiVersion::V2)
    {
      $parentFolder = 2;
      $folderName = "root-child1";
      $folderDescription = "Description";
      $folderId = 5;
      $this->folderDao->shouldReceive('isFolderAccessible')
        ->withArgs(array($parentFolder, $this->userId))->andReturn(true);
      $this->folderPlugin->shouldReceive('create')
        ->withArgs(array($parentFolder, $folderName, $folderDescription))
        ->andReturn(1);
      $this->folderDao->shouldReceive('getFolderId')
        ->withArgs(array($folderName, $parentFolder))->andReturn($folderId);
      $requestHeaders = new Headers();
      $body = $this->streamFactory->createStream();
      $request = new Request("POST", new Uri("HTTP", "localhost"),
        $requestHeaders, [], [], $body);
      if ($version == ApiVersion::V2) {
        $request = $request->withQueryParams(['parentFolder'=>$parentFolder, 'folderName'=>$folderName, 'folderDescription'=>$folderDescription]);
      } else {
        $request = $request->withHeader('parentFolder', $parentFolder)
          ->withHeader('folderName', $folderName)
          ->withHeader('folderDescription', $folderDescription);
      }
      $request = $request->withAttribute(ApiVersion::ATTRIBUTE_NAME, $version);
      $response = new ResponseHelper();
      $actualResponse = $this->folderController->createFolder($request,
        $response, []);
      $expectedResponse = new Info(201, $folderId, InfoType::INFO);
      $this->assertEquals($expectedResponse->getCode(),
        $actualResponse->getStatusCode());
      $this->assertEquals($expectedResponse->getArray(),
        $this->getResponseJson($actualResponse));
      $this->assertEquals($expectedResponse->getArray(),$this->getResponseJson($actualResponse));
    }

    /**
     * @test
     * -# check for Bad request exception.
     */

    public function testCreateFolderInvalidBody()
    {
      $requestHeaders = new Headers();
      $body = $this->streamFactory->createStream("invalid_json"); // Simulate invalid JSON
      $request = new Request("POST", new Uri("HTTP", "localhost"),
        $requestHeaders, [], [], $body);
      $response = new ResponseHelper();

      $this->expectException(HttpBadRequestException::class);

      $this->folderController->createFolder($request, $response, []);
    }
<<<<<<< HEAD


=======
>>>>>>> 554071e5
    /**
     * @test
     * -# Check for inaccessible parent on FolderController::createFolder() with version 1 attributes
     * -# Check for 403 response
     */
    public function testCreateFolderParentNotAccessibleV1()
    {
      $this->testCreateFolderParentNotAccessible(ApiVersion::V1);
    }
    /**
     * @test
     * -# Check for inaccessible parent on FolderController::createFolder() with version 1 attributes
     * -# Check for 403 response
     */
    public function testCreateFolderParentNotAccessibleV2()
    {
      $this->testCreateFolderParentNotAccessible();
    }

    /**
     * @param $version to test
     * @return void
     */
    private function testCreateFolderParentNotAccessible($version = ApiVersion::V2)
    {
      $parentFolder = 2;
      $folderName = "root-child1";
      $folderDescription = "Description";
      $this->folderDao->shouldReceive('isFolderAccessible')
        ->withArgs(array($parentFolder, $this->userId))->andReturn(false);
      $requestHeaders = new Headers();
      $body = $this->streamFactory->createStream();
      $request = new Request("POST", new Uri("HTTP", "localhost"),
        $requestHeaders, [], [], $body);
      if ($version == ApiVersion::V2) {
        $request = $request->withQueryParams(['parentFolder'=>$parentFolder, 'folderName'=>$folderName, 'folderDescription'=>$folderDescription]);
      } else {
        $request = $request->withHeader('parentFolder', $parentFolder)
          ->withHeader('folderName', $folderName)
          ->withHeader('folderDescription', $folderDescription);
      }
      $request = $request->withAttribute(ApiVersion::ATTRIBUTE_NAME, $version);
      $response = new ResponseHelper();
      $this->expectException(HttpForbiddenException::class);
      $this->folderController->createFolder($request, $response, []);
    }

    /**
     * @test FolderController::createFolder() with version 1 attributes
     * -# Check for duplicate folder response from
     *    FolderController::createFolder()
     * -# Check for 200 response
     */
    public function testCreateFolderDuplicateNamesV1()
    {
      $this->testCreateFolderDuplicateNames(ApiVersion::V1);
    }
    /**
     * @test FolderController::createFolder() with version 2 attributes
     * -# Check for duplicate folder response from
     *    FolderController::createFolder()
     * -# Check for 200 response
     */
    public function testCreateFolderDuplicateNamesV2()
    {
      $this->testCreateFolderDuplicateNames();
    }
    /**
     * @param $version to test
     * @return void
     */
    private function testCreateFolderDuplicateNames($version = ApiVersion::V2)
    {
      $parentFolder = 2;
      $folderName = "root-child1";
      $folderDescription = "Description";
      $this->folderDao->shouldReceive('isFolderAccessible')
        ->withArgs(array($parentFolder, $this->userId))->andReturn(true);
      $this->folderPlugin->shouldReceive('create')
        ->withArgs(array($parentFolder, $folderName, $folderDescription))
        ->andReturn(4);
      $requestHeaders = new Headers();
      $requestHeaders->setHeader('parentFolder', $parentFolder);
      $requestHeaders->setHeader('folderName', $folderName);
      $requestHeaders->setHeader('folderDescription', $folderDescription);
      $body = $this->streamFactory->createStream();
      $request = new Request("POST", new Uri("HTTP", "localhost"),
        $requestHeaders, [], [], $body);
      if ($version == ApiVersion::V2) {
        $request = $request->withQueryParams(['parentFolder'=>$parentFolder,'folderName'=>$folderName, 'folderDescription'=>$folderDescription]);
      } else {
        $request = $request->withHeader('parentFolder', $parentFolder)
          ->withHeader('folderName', $folderName)
          ->withHeader('folderDescription', $folderDescription);
      }
      $request = $request->withAttribute(ApiVersion::ATTRIBUTE_NAME, $version);
      $response = new ResponseHelper();
      $actualResponse = $this->folderController->createFolder($request,
        $response, []);
      $expectedResponse = new Info(200, "Folder $folderName already exists!",
        InfoType::INFO);
      $this->assertEquals($expectedResponse->getCode(),
        $actualResponse->getStatusCode());
      $this->assertEquals($expectedResponse->getArray(),
        $this->getResponseJson($actualResponse));
    }

    /**
     * @test
     * -# Test for FolderController::deleteFolder()
     * -# Check for 202 response
     */
    public function testDeleteFolder()
    {
      $folderId = 3;
      $folderName = \Fossology\UI\Api\Controllers\FolderGetName($folderId);
      $this->folderDao->shouldReceive('getFolder')
        ->withArgs(array($folderId))->andReturn($this->getFolder($folderId));
      $this->deletePlugin->shouldReceive('Delete')
        ->withArgs(array("2 $folderId", $this->userId))->andReturnNull();
      $actualResponse = $this->folderController->deleteFolder(null,
        new ResponseHelper(), ["id" => $folderId]);
      $expectedResponse = new Info(202, "Folder, \"$folderName\" deleted.",
        InfoType::INFO);
      $this->assertEquals($expectedResponse->getCode(),
        $actualResponse->getStatusCode());
      $this->assertEquals($expectedResponse->getArray(),
        $this->getResponseJson($actualResponse));
    }

    /**
     * @test
     * -# Test if folder is invalid on FolderController::deleteFolder()
     * -# Check for 404 response
     */
    public function testDeleteFolderInvalidFolder()
    {
      $folderId = 0;
      $this->folderDao->shouldReceive('getFolder')
        ->withArgs(array($folderId))->andReturnNull();
      $this->expectException(HttpNotFoundException::class);

      $this->folderController->deleteFolder(null, new ResponseHelper(),
        ["id" => $folderId]);
    }

    /**
     * @test
     * -# Test to delete inaccessible folder on FolderController::deleteFolder()
     * -# Check for 403 response
     */
    public function testDeleteFolderNoAccess()
    {

      $folderId = 3;
      $errorText = "No access to delete this folder";
      $this->folderDao->shouldReceive('getFolder')
        ->withArgs(array($folderId))->andReturn($this->getFolder($folderId));
      $this->deletePlugin->shouldReceive('Delete')
        ->withArgs(array("2 $folderId", $this->userId))
        ->andReturn($errorText);
      $this->expectException(HttpForbiddenException::class);

      $this->folderController->deleteFolder(null, new ResponseHelper(),
        ["id" => $folderId]);
    }

    /**
     * @test
     * -# Test for FolderController::editFolder() with version 1 attributes
     * -# Check for 200 response
     */
    public function testEditFolderV1()
    {
      $this->testEditFolder(APiVersion::V1);
    }
    /**
     * @test
     * -# Test for FolderController::editFolder() with version 2 attributes
     * -# Check for 200 response
     */
    public function testEditFolderV2()
    {
      $this->testEditFolder();
    }

    /**
     * @param $version to test
     * @return void
     */
    private function testEditFolder($version = ApiVersion::V2)
    {
      $folderId = 3;
      $folderName = "new name";
      $folderDescription = "new description";
      $this->folderDao->shouldReceive('getFolder')
        ->andReturnUsing([$this, 'getFolder']);
      $this->folderDao->shouldReceive('isFolderAccessible')
        ->withArgs(array($folderId, $this->userId))->andReturn(true);
      $this->folderPropertiesPlugin->shouldReceive('Edit')
        ->withArgs(array($folderId, $folderName, $folderDescription));
      $requestHeaders = new Headers();
      $body = $this->streamFactory->createStream();
      $request = new Request("PATCH", new Uri("HTTP", "localhost"),
        $requestHeaders, [], [], $body);
      if ($version == ApiVersion::V2) {
        $request = $request->withQueryParams(['name'=> $folderName, 'description'=>$folderDescription]);
      } else {
        $request = $request->withHeader('name', $folderName)
          ->withHeader('description', $folderDescription);
      }
      $request = $request->withAttribute(ApiVersion::ATTRIBUTE_NAME, $version);
      $response = new ResponseHelper();
      $actualResponse = $this->folderController->editFolder($request,
        $response, ["id" => $folderId]);
      $expectedResponse = new Info(200, 'Folder "' . \Fossology\UI\Api\Controllers\FolderGetName($folderId) .
        '" updated.', InfoType::INFO);
      $this->assertEquals($expectedResponse->getCode(),
        $actualResponse->getStatusCode());
      $this->assertEquals($expectedResponse->getArray(),
        $this->getResponseJson($actualResponse));
    }

    /**
     * @test
     * -# Check FolderController::editFolder() on non-existing folder with version 1 attributes
     * -# Check for 404 response
     */
    public function testEditFolderNotExistsV1()
    {
      $this->testEditFolderNotExists(ApiVersion::V1);
    }
    /**
     * @test
     * -# Check FolderController::editFolder() on non-existing folder with version 2 attributes
     * -# Check for 404 response
     */
    public function testEditFolderNotExistsV2()
    {
      $this->testEditFolderNotExists();
    }
    private function testEditFolderNotExists($version = ApiVersion::V2)
    {
      $folderId = 8;
      $folderName = "new name";
      $folderDescription = "new description";
      $this->folderDao->shouldReceive('getFolder')->andReturnNull();
      $requestHeaders = new Headers();
      $requestHeaders->setHeader('name', $folderName);
      $requestHeaders->setHeader('description', $folderDescription);
      $body = $this->streamFactory->createStream();
      $request = new Request("PATCH", new Uri("HTTP", "localhost"),
        $requestHeaders, [], [], $body);
      if ($version == ApiVersion::V2) {
        $request = $request->withQueryParams(['name'=> $folderName, 'description'=>$folderDescription]);
      } else {
        $request = $request->withHeader('name', $folderName)
          ->withHeader('description', $folderDescription);
      }
      $request = $request->withAttribute(ApiVersion::ATTRIBUTE_NAME, $version);
      $response = new ResponseHelper();
      $this->expectException(HttpNotFoundException::class);

      $this->folderController->editFolder($request, $response,
        ["id" => $folderId]);
    }
    /**
     * @test
     * -# Test for inaccessible folder on FolderController::editFolder() with version 1 attributes
     * -# Check for 403 response
     */
    public function testEditFolderNotAccessibleV1()
    {
      $this->testEditFolderNotAccessible(APIVersion::V2);
    }
    /**
     * @test
     * -# Test for inaccessible folder on FolderController::editFolder() with version 2 attributes
     * -# Check for 403 response
     */
    public function testEditFolderNotAccessibleV2()
    {
      $this->testEditFolderNotAccessible();
    }
    /**
     * @param $version to test
     * @return void
     */
    private function testEditFolderNotAccessible($version = ApiVersion::V2)
    {
      $folderId = 3;
      $folderName = "new name";
      $folderDescription = "new description";
      $this->folderDao->shouldReceive('getFolder')
        ->andReturnUsing([$this, 'getFolder']);
      $this->folderDao->shouldReceive('isFolderAccessible')
        ->withArgs(array($folderId, $this->userId))->andReturn(false);
      $requestHeaders = new Headers();
      $requestHeaders->setHeader('name', $folderName);
      $requestHeaders->setHeader('description', $folderDescription);
      $body = $this->streamFactory->createStream();
      $request = new Request("PATCH", new Uri("HTTP", "localhost"),
        $requestHeaders, [], [], $body);
      if ($version == ApiVersion::V2) {
        $request = $request->withQueryParams(['name'=> $folderName, 'description'=>$folderDescription]);
      } else {
        $request = $request->withHeader('name', $folderName)
          ->withHeader('description', $folderDescription);
      }
      $request = $request->withAttribute(ApiVersion::ATTRIBUTE_NAME, $version);
      $response = new ResponseHelper();
      $this->expectException(HttpForbiddenException::class);

      $this->folderController->editFolder($request, $response,
        ["id" => $folderId]);
    }

    /**
     * @test
     * -# Test for copy action on FolderController::copyFolder() with version 1 attributes
     * -# Check for 202 response
     */
    public function testCopyFolderV1()
    {
      $this->testCopyFolder(APiVersion::V1);
    }
    /**
     * @test
     * -# Test for copy action on FolderController::copyFolder() with version 2 attributes
     * -# Check for 202 response
     */
    public function testCopyFolderV2()
    {
      $this->testCopyFolder();
    }
    /**
     * @param $version to test
     * @return void
     */
    private function testCopyFolder($version = ApiVersion::V2)
    {
      $folderId = 3;
      $parentId = 2;
      $folderContentPk = 5;
      $folderName = \Fossology\UI\Api\Controllers\FolderGetName($folderId);
      $parentFolderName = \Fossology\UI\Api\Controllers\FolderGetName($parentId);

      $this->folderDao->shouldReceive('getFolder')
        ->andReturnUsing([$this, 'getFolder']);
      $this->folderDao->shouldReceive('isFolderAccessible')
        ->withArgs(array(M::anyOf($folderId, "$parentId"),
          $this->userId))->andReturn(true);
      $this->folderDao->shouldReceive('isFolderAccessible')
        ->withArgs([$parentId,
          $this->userId])->andReturn(true);
      $this->folderDao->shouldReceive('getFolderContentsId')
        ->withArgs(array($folderId, 1))->andReturn($folderContentPk);
      $this->folderContentPlugin->shouldReceive('copyContent')
        ->withArgs(array([$folderContentPk], $parentId, true))->andReturn("");

      $requestHeaders = new Headers();
      $body = $this->streamFactory->createStream();
      $request = new Request("PUT", new Uri("HTTP", "localhost"),
        $requestHeaders, [], [], $body);
      if ($version == ApiVersion::V2) {
        $request = $request->withQueryParams(['parent'=> $parentId, 'action'=>"copy"]);
      } else {
        $request = $request->withHeader('parent', $parentId)
          ->withHeader('action', "copy");
      }
      $request = $request->withAttribute(ApiVersion::ATTRIBUTE_NAME, $version);
      $response = new ResponseHelper();

      $actualResponse = $this->folderController->copyFolder($request,
        $response, ["id" => $folderId]);
      $expectedResponse = new Info(202,
        "Folder \"$folderName\" copy(ed) under \"$parentFolderName\".",
        InfoType::INFO);
      $this->assertEquals($expectedResponse->getCode(),
        $actualResponse->getStatusCode());
      $this->assertEquals($expectedResponse->getArray(),
        $this->getResponseJson($actualResponse));
    }

    /**
     * @test
     * -# Test for move action on FolderController::copyFolder() with version 1 attributes
     * -# Check for 202 response
     */
    public function testMoveFolderV1()
    {
      $this->testMoveFolder(ApiVersion::V1);
    }
    /**
     * @test
     * -# Test for move action on FolderController::copyFolder() with version 2 attributes
     * -# Check for 202 response
     */
    public function testMoveFolderV2()
    {
      $this->testMoveFolder();
    }

    /**
     * @param $version to test
     * @return void
     */
    private function testMoveFolder($version = ApiVersion::V2)
    {
      $folderId = 3;
      $parentId = 2;
      $folderContentPk = 5;
      $folderName = \Fossology\UI\Api\Controllers\FolderGetName($folderId);
      $parentFolderName = \Fossology\UI\Api\Controllers\FolderGetName($parentId);

      $this->folderDao->shouldReceive('getFolder')
        ->andReturnUsing([$this, 'getFolder']);
      $this->folderDao->shouldReceive('isFolderAccessible')
        ->withArgs(array(M::anyOf($folderId, "$parentId"),
          $this->userId))->andReturn(true);
      $this->folderDao->shouldReceive('isFolderAccessible')
        ->withArgs([$parentId, $this->userId])->andReturn(true);
      $this->folderDao->shouldReceive('getFolderContentsId')
        ->withArgs(array($folderId, 1))->andReturn($folderContentPk);
      $this->folderContentPlugin->shouldReceive('copyContent')
        ->withArgs(array([$folderContentPk], $parentId, false))->andReturn("");
      $requestHeaders = new Headers();
      $body = $this->streamFactory->createStream();
      $request = new Request("PUT", new Uri("HTTP", "localhost"),
        $requestHeaders, [], [], $body);
      $response = new ResponseHelper();
      if ($version == ApiVersion::V2) {
        $request = $request->withQueryParams(['parent'=>$parentId, 'action'=>'move']);
      } else {
        $request = $request->withHeader('parent', $parentId)
          ->withHeader('action', "move");
      }
      $request = $request->withAttribute(ApiVersion::ATTRIBUTE_NAME,$version);
      $actualResponse = $this->folderController->copyFolder($request,
        $response, ["id" => $folderId]);
      $expectedResponse = new Info(202,
        "Folder \"$folderName\" move(ed) under \"$parentFolderName\".",
        InfoType::INFO);
      $this->assertEquals($expectedResponse->getCode(),
        $actualResponse->getStatusCode());
      $this->assertEquals($expectedResponse->getArray(),
        $this->getResponseJson($actualResponse));
    }

    /**
     * @test
     * -# Test for invalid folder copy on FolderController::copyFolder() with version 1 attributes
     * -# Check for 404 response
     */
    public function testCopyFolderNotFoundV1()
    {
      $this->testCopyFolderNotFound(APiVersion::V2);
    }
    /**
     * @test
     * -# Test for invalid folder copy on FolderController::copyFolder() with version 2 attributes
     * -# Check for 404 response
     */
    public function testCopyFolderNotFoundV2()
    {
      $this->testCopyFolderNotFound();
    }
    private function testCopyFolderNotFound($version = ApiVersion::V2)
    {
      $folderId = 3;
      $parentId = 2;

      $this->folderDao->shouldReceive('getFolder')->withArgs(array($folderId))
        ->andReturnNull();
      $requestHeaders = new Headers();
      $body = $this->streamFactory->createStream();
      $request = new Request("PUT", new Uri("HTTP", "localhost"),
        $requestHeaders, [], [], $body);
      if ($version == ApiVersion::V2) {
        $request = $request->withQueryParams(['parent'=>$parentId, 'action'=>'copy']);
      } else {
        $request = $request->withHeader('parent', $parentId)
          ->withHeader('action', "copy");
      }
      $request = $request->withAttribute(ApiVersion::ATTRIBUTE_NAME,$version);
      $response = new ResponseHelper();
      $this->expectException(HttpNotFoundException::class);

      $this->folderController->copyFolder($request, $response,
        ["id" => $folderId]);
    }

    /**
     * @test
     * -# Test for invalid parent copy on FolderController::copyFolder() with version 1 attributes
     * -# Check for 404 response
     */
    public function testCopyParentFolderNotFoundV1()
    {
      $this->testCopyParentFolderNotFound(APiVersion::V1);
    }
    /**
     * @test
     * -# Test for invalid parent copy on FolderController::copyFolder() with version 2 attributes
     * -# Check for 404 response
     */
    public function testCopyParentFolderNotFoundV2()
    {
      $this->testCopyParentFolderNotFound();
    }
    private function testCopyParentFolderNotFound($version = ApiVersion::V2)
    {
      $folderId = 3;
      $parentId = 2;

      $this->folderDao->shouldReceive('getFolder')->withArgs(array($folderId))
        ->andReturn($this->getFolder($folderId));
      $this->folderDao->shouldReceive('getFolder')->withArgs(array($parentId))
        ->andReturnNull();
      $requestHeaders = new Headers();
      $requestHeaders->setHeader('parent', $parentId);
      $requestHeaders->setHeader('action', "copy");
      $body = $this->streamFactory->createStream();
      $request = new Request("PUT", new Uri("HTTP", "localhost"),
        $requestHeaders, [], [], $body);
      if ($version == ApiVersion::V2) {
        $request = $request->withQueryParams(['parent'=>$parentId, 'action'=>'copy']);
      } else {
        $request = $request->withHeader('parent', $parentId)
          ->withHeader('action', "copy");
      }
      $request = $request->withAttribute(ApiVersion::ATTRIBUTE_NAME,$version);
      $response = new ResponseHelper();
      $this->expectException(HttpNotFoundException::class);

      $this->folderController->copyFolder($request, $response,
        ["id" => $folderId]);
    }

    /**
     * @test
     * -# Test for inaccessible folder on FolderController::copyFolder() with version 1 attributes
     * -# Check for 403 response
     */
    public function testCopyFolderNotAccessibleV1()
    {
      $this->testCopyFolderNotAccessible(ApiVersion::V1);
    }
    /**
     * @test
     * -# Test for inaccessible folder on FolderController::copyFolder() with version 2 attributes
     * -# Check for 403 response
     */
    public function testCopyFolderNotAccessibleV2()
    {
      $this->testCopyFolderNotAccessible();
    }

    /**
     * @param $version to test
     * @return void
     */
    private function testCopyFolderNotAccessible($version = ApiVersion::V2)
    {
      $folderId = 3;
      $parentId = 2;

      $this->folderDao->shouldReceive('getFolder')
        ->andReturnUsing([$this, 'getFolder']);
      $this->folderDao->shouldReceive('isFolderAccessible')
        ->withArgs(array($folderId, $this->userId))->andReturn(false);
      $requestHeaders = new Headers();
      $body = $this->streamFactory->createStream();
      $request = new Request("PUT", new Uri("HTTP", "localhost"),
        $requestHeaders, [], [], $body);
      if ($version == ApiVersion::V2) {
        $request = $request->withQueryParams(['parent'=>$parentId, 'action'=>'copy']);
      } else {
        $request = $request->withHeader('parent', $parentId)
          ->withHeader('action', "copy");
      }
      $request = $request->withAttribute(ApiVersion::ATTRIBUTE_NAME,$version);
      $response = new ResponseHelper();
      $this->expectException(HttpForbiddenException::class);

      $this->folderController->copyFolder($request, $response,
        ["id" => $folderId]);
    }

    /**
     * @test
     * -# Test for inaccessible parent folder on FolderController::copyFolder() with version 1 attributes
     * -# Check for 403 response
     */
    public function testCopyParentFolderNotAccessibleV1()
    {
      $this->testCopyParentFolderNotAccessible(ApiVersion::V1);
    }
    /**
     * @test
     * -# Test for inaccessible parent folder on FolderController::copyFolder() with version 2 attributes
     * -# Check for 403 response
     */
    public function testCopyParentFolderNotAccessibleV2()
    {
      $this->testCopyParentFolderNotAccessible();
    }
    private function testCopyParentFolderNotAccessible($version = ApiVersion::V2)
    {
      $folderId = 3;
      $parentId = 2;

      $this->folderDao->shouldReceive('getFolder')
        ->andReturnUsing([$this, 'getFolder']);
      $this->folderDao->shouldReceive('isFolderAccessible')
        ->withArgs(array($folderId, $this->userId))->andReturn(true);
      $this->folderDao->shouldReceive('isFolderAccessible')
        ->withArgs(array("$parentId", $this->userId))->andReturn(false);
      $requestHeaders = new Headers();
      $body = $this->streamFactory->createStream();
      $request = new Request("PUT", new Uri("HTTP", "localhost"),
        $requestHeaders, [], [], $body);
      if ($version == ApiVersion::V2) {
        $request = $request->withQueryParams(['parent'=>$parentId, 'action'=>'copy']);
      } else {
        $request = $request->withHeader('parent', $parentId)
          ->withHeader('action', "copy");
      }
      $request = $request->withAttribute(ApiVersion::ATTRIBUTE_NAME,$version);
      $response = new ResponseHelper();
      $this->expectException(HttpForbiddenException::class);

      $this->folderController->copyFolder($request, $response,
        ["id" => $folderId]);
    }

    /**
     * @test
     * -# Test for invalid action on FolderController::copyFolder() with version 1 attributes
     * -# Check for 400 response
     */
    public function testCopyFolderInvalidActionV1()
    {
      $this->testCopyFolderInvalidAction(ApiVersion::V1);
    }
    /**
     * @test
     * -# Test for invalid action on FolderController::copyFolder() with version 2 attributes
     * -# Check for 400 response
     */
    public function testCopyFolderInvalidActionV2()
    {
      $this->testCopyFolderInvalidAction();
    }


    /**
     * @param $version to test
     * @return void
     */
    private function testCopyFolderInvalidAction($version = ApiVersion::V2)
    {
      $folderId = 3;
      $parentId = 2;
      $contentId = 1;
      $this->folderDao->shouldReceive('removeContent')->withArgs(array($contentId))->andReturn(false);

      $this->folderDao->shouldReceive('getFolder')
        ->andReturnUsing([$this, 'getFolder']);
      $this->folderDao->shouldReceive('isFolderAccessible')
        ->withArgs(array(M::anyOf($folderId, "$parentId"),
          $this->userId))->andReturn(true);
      $this->folderDao->shouldReceive('isFolderAccessible')
        ->withArgs([$parentId,$this->userId])->andReturn(true);
      $requestHeaders = new Headers();
      $body = $this->streamFactory->createStream();
      $request = new Request("PUT", new Uri("HTTP", "localhost"),
        $requestHeaders, [], [], $body);
      if ($version == ApiVersion::V2) {
        $request = $request->withQueryParams(['parent'=>$parentId, 'action'=>'somethingrandom']);
      } else {
        $request = $request->withHeader('parent', $parentId)
          ->withHeader('action', "somethingrandom");
      }
      $request = $request->withAttribute(ApiVersion::ATTRIBUTE_NAME,$version);
      $response = new ResponseHelper();
      $this->expectException(HttpBadRequestException::class);

      $this->folderController->copyFolder($request, $response,
        ["id" => $folderId]);
    }

    /**
     * @test
     * -# Test for invalid action on FolderController::unlinkFolder()
     * -# Check if the HttpNotFoundException is thrown
     */

    public function testUnlinkFolderFolderNotFound()
    {
      $contentId = 4;
      $this->dbHelper->shouldReceive("doesIdExist")->withArgs(array("foldercontents","foldercontents_pk", $contentId))->andReturn(false);

      $requestHeaders = new Headers();
      $body = $this->streamFactory->createStream();
      $request = new Request("PUT", new Uri("HTTP", "localhost"),$requestHeaders, [],[],$body);
      $this->expectException(HttpNotFoundException::class);
      $this->folderController->unlinkFolder($request, new ResponseHelper(),['contentId' => $contentId]);

    }

    /**
     * @test
     * -# Test for invalid action on FolderController::unlinkFolder()
     * -# Check if the HttpNotFoundException is thrown
     */
    public function testUnlinkUnExistingFolder()
    {
      $contentId = 4;
      $this->dbHelper->shouldReceive("doesIdExist")->withArgs(array("foldercontents","foldercontents_pk", $contentId))->andReturn(false);

      $requestHeaders = new Headers();
      $body = $this->streamFactory->createStream();
      $request = new Request("PUT", new Uri("HTTP", "localhost"),$requestHeaders, [],[],$body);
      $this->expectException(HttpNotFoundException::class);
      $this->folderController->unlinkFolder(null, new ResponseHelper(),['contentId' => $contentId]);

    }

    /**
     * @test
     * -# Test for invalid action on FolderController::getAllFolderContents()
     * -# Check if the statusCode is 200
     */
    public  function testGetAllFolderContents()
    {
      $folderId = 2;
      $folder = new Folder($folderId,"Data","Folding for testing",1);
      $this->restHelper->shouldReceive('getUserId')->andReturn($this->userId);
      $this->folderDao->shouldReceive('isFolderAccessible')->andReturn(true);
      $this->folderDao->shouldReceive('getFolder')->andReturn($folder);
      $this->folderContentPlugin->shouldReceive('handle')->andReturn([]);
      $this->folderDao->shouldReceive('getRemovableContents')->withArgs(array($folderId))->andReturn([]);

      $actualResponse = $this->folderController->getAllFolderContents(null,new ResponseHelper(),['id' => $folderId]);
      $this->assertEquals(200, $actualResponse->getStatusCode());
    }

    /**
     * @test
     * -# Test for invalid action on FolderController::getAllFolderContents()
     * -# Check if the HttpNotFoundException is thrown
     */
    public  function testGetAllFolderContentsNotFound()
    {
      $folderId = 2;
      $this->folderDao->shouldReceive('getFolder')->andReturn(null);

      $this->expectException(HttpNotFoundException::class);
      $this->folderController->getAllFolderContents(null,new ResponseHelper(),['id' => $folderId]);
    }

    /**
     * @test
     * -# Test for invalid action on FolderController::getAllFolderContents()
     * -# Check if the HttpForbiddenException is thrown
     */
    public  function testGetAllInAccessibleFolderContents()
    {

      $folderId = 2;
      $folder = new Folder($folderId,"Data","Folding for testing",1);
      $this->folderDao->shouldReceive('isFolderAccessible')->andReturn(false);
      $this->folderDao->shouldReceive('getFolder')->andReturn($folder);

      $this->expectException(HttpForbiddenException::class);
      $this->folderController->getAllFolderContents(null,new ResponseHelper(),['id' => $folderId]);
    }

    /**
     * @test
     * -# Test for invalid action on FolderController::getUnlinkableFolderContents()
     * -# Check if the statusCode is 200
     */
    public function testGetUnlinkableFolderContents()
    {
      $folderId = 3;
      $id = 3;
      $userId = 2;
      $folder = new Folder($folderId,"Data","Folding for testing",1);
      $this->folderDao->shouldReceive('getFolder')->withArgs(array($folderId))->andReturn($folder);
      $this->restHelper->shouldReceive("getUserId")->andReturn($userId);
      $this->folderDao->shouldReceive('isFolderAccessible')->withArgs(array($folderId, $this->restHelper->getUserId()))->andReturn(true);
      $this->restHelper->shouldReceive('getFolderDao')->andReturn($this->folderDao);
      $this->folderContentPlugin->shouldReceive('handle');

      $actualResponse = $this->folderController->getUnlinkableFolderContents(null,new ResponseHelper(),["id" => $id]);
      var_dump($actualResponse);
      $this->assertEquals(200,$actualResponse->getStatusCode());
    }

    /**
     * @test
     * -# Test for invalid action on FolderController::getUnlinkableFolderContents()
     * -# Check if the HttpForbiddenException is thrown
     */
    public function testGetUnlinkableInaccessibleFolderContents()
    {
      $folderId = 3;
      $id = 3;
      $folder = new Folder($folderId,"Data","Folding for testing",1);
      $this->folderDao->shouldReceive('getFolder')->withArgs(array($folderId))->andReturn($folder);
      $this->folderDao->shouldReceive('isFolderAccessible')->withArgs(array($folderId, $this->restHelper->getUserId()))->andReturn(false);
      $this->restHelper->shouldReceive('getFolderDao')->andReturn($this->folderDao);
      $this->folderContentPlugin->shouldReceive('handle');

      $this->expectException(HttpForbiddenException::class);
      $this->folderController->getUnlinkableFolderContents(null,new ResponseHelper(),["id" => $id]);
    }

    /**
     * @test
     * -# Test for invalid action on FolderController::getUnlinkableFolderContents()
     * -# Check if the HttpNotFoundException is thrown
     */
    public function testGetUnlinkableFolderContentsBadRequest()
    {
      $folderId = 3;
      $id = 3;
      $this->folderDao->shouldReceive('getFolder')->withArgs(array($folderId))->andReturn(null);
      $this->folderDao->shouldReceive('isFolderAccessible')->withArgs(array($folderId, $this->restHelper->getUserId()))->andReturn(false);
      $this->restHelper->shouldReceive('getFolderDao')->andReturn($this->folderDao);

      $this->expectException(HttpNotFoundException::class);
      $this->folderController->getUnlinkableFolderContents(null,new ResponseHelper(),["id" => $id]);

    }
  }
}<|MERGE_RESOLUTION|>--- conflicted
+++ resolved
@@ -436,11 +436,7 @@
 
       $this->folderController->createFolder($request, $response, []);
     }
-<<<<<<< HEAD
-
-
-=======
->>>>>>> 554071e5
+
     /**
      * @test
      * -# Check for inaccessible parent on FolderController::createFolder() with version 1 attributes
