# Copyright (C) Siemens AG 2017-2020
# This program is free software; you can redistribute it and/or
# modify it under the terms of the GNU General Public License
# version 2 as published by the Free Software Foundation.
# This program is distributed in the hope that it will be useful,
# but WITHOUT ANY WARRANTY; without even the implied warranty of
# MERCHANTABILITY or FITNESS FOR A PARTICULAR PURPOSE.  See the
# GNU General Public License for more details.
# You should have received a copy of the GNU General Public License along
# with this program; if not, write to the Free Software Foundation, Inc.,
# 51 Franklin Street, Fifth Floor, Boston, MA  02110-1301, USA.

openapi: 3.0.2
info:
  title: FOSSology API
  description: Automate your fossology instance using REST API
  version: 1.0.10
  contact:
    email: fossology@fossology.org
  license:
    name: GPL-2.0-only
    url: https://github.com/fossology/fossology/blob/master/LICENSE
servers:
  - url: http://localhost/repo/api/v1
    description: Localhost instance
security:
  - bearerAuth: []

paths:
  /auth:
    get:
      deprecated: true
      security: []
      summary: Get a login session registered (deprecated, use /tokens)
      description: >
        Get a login session registered using the username and password
      parameters:
        - name: username
          required: true
          description: Username of the login user
          in: query
          schema:
            type: string
        - name: password
          required: true
          description: Password of the user trying to login
          in: query
          schema:
            type: string
      responses:
        '299':
          description: Resource is deprecated. Use /tokens
          content:
            application/json:
              schema:
                type: object
                properties:
                  header:
                      type: string
              example:
                {"header": "authorization: Basic Zm9zc3k6Zm9zc3k="}
        '404':
          description: UserName or password incorrect
          content:
            application/json:
              schema:
                $ref: '#/components/schemas/Info'
        default:
          $ref: '#/components/responses/defaultResponse'

  /tokens:
    post:
      security: []
      summary: Generate a new token
      description: >
        Generate a new token to access REST API
      requestBody:
        description: Required details for generating new token
        required: true
        content:
          application/json:
            schema:
              $ref: '#/components/schemas/TokenRequest'
          application/x-www-form-urlencoded:
            schema:
              $ref: '#/components/schemas/TokenRequest'
      responses:
        '201':
          description: Token generated
          content:
            application/json:
              schema:
                type: object
                properties:
                  header:
                      type: string
              example:
                {"Authorization": "Bearer eyJ0eXAiOiJKV1QiLCJhbGciOiJIUzI1NiJ9.eyJpc3MiOiJsb2NhbGhvc3QiLCJhdWQiOiJsb2NhbGhvc3QiLCJleHAiOjE1NTEyOTIyMDAsIm5iZiI6MTU1MTIwNTgwMCwianRpIjoiTmk0eiIsInNjb3BlIjoicmVhZCJ9.71D6xTD2QE45t9AVCwbrQwSSae5lC4yzKCMpZWXoC2Q"}
        '404':
          description: UserName or password incorrect
          content:
            application/json:
              schema:
                $ref: '#/components/schemas/Info'
        default:
          $ref: '#/components/responses/defaultResponse'

  /version:
    get:
      security: []
      summary: Get the current API information
      description: >
        Get the current API version and supported authentication methods
      responses:
        '200':
          description: The version and security information
          content:
            application/json:
              schema:
                type: object
                properties:
                  version:
                      type: string
                      description: Current API version as per documentation
                  security:
                      type: array
                      items:
                        type: string

        default:
          $ref: '#/components/responses/defaultResponse'

  /uploads/{id}:
    parameters:
      - name: id
        required: true
        description: Id of the upload
        in: path
        schema:
          type: integer
    get:
      tags:
        - Upload
        - Organize
      summary: Get single upload by id
      description:
        Returns a single upload
      responses:
        '200':
          description: Get upload
          content:
            application/json:
              schema:
                $ref: '#/components/schemas/Upload'
        '503':
          description: >
            The ununpack agent has not started yet. Please check the 'Look-at'
            header for more information
          headers:
            'Look-at':
              description: Contains the URL to get jobs for the given upload
              schema:
                type: string
          content:
            application/json:
              schema:
                $ref: '#/components/schemas/Info'
        default:
          $ref: '#/components/responses/defaultResponse'
    delete:
      tags:
        - Upload
        - Organize
      summary: Delete upload by id
      parameters:
        - name: groupName
          description: The group name to chose while deleting the package
          in: header
          required: false
          schema:
            type: string
            description: Group name, from last login if not provided  
      responses:
        '202':
          description: Upload will be deleted
          content:
            application/json:
              schema:
                $ref: '#/components/schemas/Info'
        default:
          $ref: '#/components/responses/defaultResponse'
    patch:
      tags:
        - Upload
        - Organize
      description: Move upload from one folder to other
      parameters:
        - name: folderId
          description: Folder Id, where upload should be moved to
          in: header
          required: true
          schema:
            type: integer
        - name: groupName
          description: The group name to chose while changing the package
          in: header
          required: false
          schema:
            type: string
            description: Group name, from last login if not provided
      responses:
        '202':
          description: Upload will be moved
          content:
            application/json:
              schema:
                $ref: '#/components/schemas/Info'
        default:
          $ref: '#/components/responses/defaultResponse'
    put:
      tags:
        - Upload
        - Organize
      description: Can be used to copy uploads
      parameters:
        - name: folderId
          description: Folder Id, where upload should be copied to
          in: header
          required: true
          schema:
            type: integer
      responses:
        '202':
          description: Upload will be copied
          content:
            application/json:
              schema:
                $ref: '#/components/schemas/Info'
        default:
          $ref: '#/components/responses/defaultResponse'

  /uploads:
    get:
      tags:
        - Upload
      summary: Uploads
      description: |
        The uploads endpoint returns all uploads
      responses:
        '200':
          description: An array of uploads
          content:
            application/json:
              schema:
                type: array
                items:
                  $ref: '#/components/schemas/Upload'
        default:
          $ref: '#/components/responses/defaultResponse'
    post:
      tags:
        - Upload
      summary: Post new upload to FOSSology
      description: |
        Endpoint to create a new upload in FOSSology
      requestBody:
        content:
          application/json:
            schema:
              $ref: '#/components/schemas/VcsUpload'
          multipart/form-data:
            schema:
              type: object
              properties:
                fileInput:
                  type: string
                  format: binary
      parameters:
        - name: folderId
          description: Folder Id, where upload should be created
          in: header
          required: true
          schema:
            type: integer
        - name: uploadDescription
          description: Visible description of the file
          in: header
          required: false
          schema:
            type: string
        - name: public
          description: The access level to the upload
          in: header
          required: false
          schema:
            type: string
            enum:
              - private
              - protected
              - public
            default: protected
        - name: ignoreScm
          description: Ignore SCM files (Git, SVN, TFS)
          in: header
          required: false
          schema:
            type: boolean
            default: false
<<<<<<< HEAD
        - name: groupId
          description: The group id to chose while uploading the package
          in: header
          required: false
          schema:
            type: integer
            description: Group id, from last login if not provided
        - name: groupName
          description: The group name to chose while uploading the package
          in: header
          required: false
          schema:
            type: string
            description: Group name, from last login if not provided    
=======
>>>>>>> 1f9934a3
      responses:
        '201':
          description: Upload is created
          content:
            application/json:
              schema:
                $ref: '#/components/schemas/Info'
        default:
          $ref: '#/components/responses/defaultResponse'

  /uploads/{id}/summary:
    parameters:
      - name: id
        required: true
        description: Id of the upload
        in: path
        schema:
          type: integer
    get:
      tags:
        - Upload
      summary: Get single upload summary
      description:
        Returns summary for single upload
      responses:
        '200':
          description: Get summary
          content:
            application/json:
              schema:
                $ref: '#/components/schemas/UploadSummary'
        '503':
          description: >
            The ununpack agent has not started yet. Please check the 'Look-at'
            header for more information
          headers:
            'Look-at':
              description: Contains the URL to get jobs for the given upload
              schema:
                type: string
          content:
            application/json:
              schema:
                $ref: '#/components/schemas/Info'
        default:
          $ref: '#/components/responses/defaultResponse'

  /search:
      get:
        tags:
          - Search
        description: Search the FOSSology for a specific file
        parameters:
          - name: groupName
            description: The group name to chose while performing search
            in: header
            required: false
            schema:
              type: string
              description: Group name, from last login if not provided
          - name: searchType
            # use 'allfiles', if not given
            required: false
            description: Limit search to
            in: header
            schema:
              type: string
              enum:
                - directory
                - containers
                - allfiles
              default: allfiles
          - name: filename
            description: Filename to find, can contain % as wild-card
            required: false
            in: header
            schema:
              type: string
          - name: tag
            description: Tag to find
            required: false
            in: header
            schema:
              type: string
          - name: filesizemin
            description: Min filesize in bytes
            required: false
            in: header
            schema:
              type: integer
              minimum: 0
          - name: filesizemax
            description: Max filesize in bytes
            required: false
            in: header
            schema:
              type: integer
              minimum: 0
          - name: license
            description: License search filter
            required: false
            in: header
            schema:
              type: string
          - name: copyright
            description: Copyright search filter
            required: false
            in: header
            schema:
              type: string
        responses:
          '200':
            description: OK
            content:
              application/json:
                schema:
                  type: array
                  items:
                    $ref: '#/components/schemas/SearchResults'
          default:
            $ref: '#/components/responses/defaultResponse'
  /users:
      get:
        tags:
          - User
          - Admin
        description: Get the registered users
        responses:
          '200':
            description: OK
            content:
              application/json:
                schema:
                  type: array
                  items:
                    $ref: '#/components/schemas/User'
          default:
            $ref: '#/components/responses/defaultResponse'
  /users/{id}:
    parameters:
        - name: id
          required: true
          in: path
          schema:
            type: integer
    get:
      tags:
        - User
        - Admin
      summary: Get user by id
      responses:
        '200':
          description: User with the given id
          content:
            application/json:
              schema:
                $ref: '#/components/schemas/User'
        default:
            $ref: '#/components/responses/defaultResponse'
    delete:
      tags:
        - User
        - Admin
      summary: Delete user by id
      responses:
        '202':
          description: User will be deleted
          content:
            application/json:
              schema:
                $ref: '#/components/schemas/Info'
        default:
            $ref: '#/components/responses/defaultResponse'
  /jobs:
      get:
        tags:
        - Job
        summary: Gets all jobs
        description: Returns all jobs with their status
        parameters:
          - name: limit
            required: false
            schema:
              type: integer
              minimum: 1
            in: header
          - name: page
            required: false
            schema:
              type: integer
              minimum: 1
            in: header
          - name: upload
            required: false
            schema:
              type: integer
            in: query
            description: Return jobs for the given upload id only
        responses:
          '200':
            description: OK
            headers:
              X-Total-Pages:
                description: Total number of pages which can be generated based on limit
                schema:
                  type: integer
            content:
              application/json:
                schema:
                  type: array
                  items:
                    $ref: '#/components/schemas/Job'
          default:
            $ref: '#/components/responses/defaultResponse'
      post:
        tags:
          - Job
        summary: Schedule an Analysis
        description:  Schedule an Analysis of an existing upload
        parameters:
          # This could also be omitted, because there are no real folders
          - name: folderId
            in: header
            required: true
            schema:
              type: integer
          - name: uploadId
            in: header
            required: true
            schema:
              type: integer
          - name: groupName
            description: The group name to chose while scheduling jobs
            in: header
            required: false
            schema:
              type: string
              description: Group name, from last login if not provided    
        requestBody:
          description: Agents to be scheduled with the job
          required: true
          content:
            application/json:
              schema:
                $ref: '#/components/schemas/ScanOptions'
        responses:
          '201':
            description: Job Scheduled with job id in message
            content:
              application/json:
                schema:
                  $ref: '#/components/schemas/Info'
          default:
            $ref: '#/components/responses/defaultResponse'
  /jobs/{id}:
    parameters:
      - name: id
        required: true
        description: Id of the job
        in: path
        schema:
          type: integer
    get:
      tags:
      - Job
      summary: Gets single job by id
      description: Returns job with the status
      responses:
        '200':
          description: OK
          content:
            application/json:
              schema:
                $ref: '#/components/schemas/Job'
        default:
            $ref: '#/components/responses/defaultResponse'

  /folders:
    get:
      tags:
      - Organize
      - Folders
      summary: Get the list of accessible folders
      responses:
        '200':
          description: List of folders
          content:
            application/json:
              schema:
                type: array
                items:
                  $ref: '#/components/schemas/Folder'
        default:
            $ref: '#/components/responses/defaultResponse'
    post:
      tags:
      - Organize
      - Folders
      summary: Create a new folder
      parameters:
        - name: parentFolder
          in: header
          required: true
          description: Parent folder for the new folder
          schema:
            type: integer
        - name: folderName
          in: header
          required: true
          description: Name of the new folder
          schema:
            type: string
        - name: folderDescription
          in: header
          required: false
          description: Description of the new folder
          schema:
            type: string
      responses:
        '200':
          description: Folder with the same name already exists under the same parent
          content:
            application/json:
              schema:
                $ref: '#/components/schemas/Info'
        '201':
          description: Folder is created with new folder id in message
          content:
            application/json:
              schema:
                $ref: '#/components/schemas/Info'
        default:
            $ref: '#/components/responses/defaultResponse'
  /folders/{id}:
    parameters:
      - name: id
        in: path
        required: true
        description: ID of the folder
        schema:
          type: integer
    get:
      tags:
      - Organize
      - Folders
      summary: Get a single folder details
      responses:
        '200':
          description: Details of the required folder
          content:
            application/json:
              schema:
                $ref: '#/components/schemas/Folder'
        default:
            $ref: '#/components/responses/defaultResponse'
    delete:
      tags:
      - Organize
      - Folders
      summary: Delete a folder
      responses:
        '202':
          description: Folder scheduled to be deleted
          content:
            application/json:
              schema:
                $ref: '#/components/schemas/Info'
        default:
            $ref: '#/components/responses/defaultResponse'
    patch:
      tags:
      - Organize
      - Folders
      parameters:
        - name: name
          in: header
          required: false
          description: New name of the folder
          schema:
            type: string
        - name: description
          in: header
          required: false
          description: New description of the folder
          schema:
            type: string
      summary: Edit a folder's description
      responses:
        '200':
          description: Folder is updated
          content:
            application/json:
              schema:
                $ref: '#/components/schemas/Info'
        default:
            $ref: '#/components/responses/defaultResponse'
    put:
      tags:
      - Organize
      - Folders
      parameters:
        - name: parent
          in: header
          required: true
          description: New parent folder id
          schema:
            type: integer
        - name: action
          in: header
          required: true
          description: Action to be performed
          schema:
            type: string
            enum:
              - copy
              - move
      summary: Copy/Move a folder
      responses:
        '202':
          description: Folder will be copied/moved
          content:
            application/json:
              schema:
                $ref: '#/components/schemas/Info'
        default:
            $ref: '#/components/responses/defaultResponse'

  /report:
    get:
      tags:
      - Job
      - Report
      summary: Get the reports for a given upload
      parameters:
        - name: uploadId
          in: header
          required: true
          description: Id of the upload to generate the report for
          schema:
            type: integer
        - name: reportFormat
          in: header
          required: true
          description: Which report to be genereated
          schema:
            type: string
            enum:
              - dep5
              - spdx2
              - spdx2tv
              - readmeoss
              - unifiedreport
        - name: groupName
          description: The group name to chose while generating a report
          in: header
          required: false
          schema:
            type: string
            description: Group name, from last login if not provided      
      responses:
        '201':
          description: Report generation is scheduled. Link to download report will be in message
          content:
            application/json:
              schema:
                $ref: '#/components/schemas/Info'
        default:
            $ref: '#/components/responses/defaultResponse'
  /report/{id}:
    parameters:
      - name: id
        in: path
        required: true
        description: Id the report to download
        schema:
          type: integer
      - name: groupName
        description: The group name to chose while downloading specific report
        in: header
        required: false
        schema:
          type: string
          description: Group name, from last login if not provided    
    get:
      tags:
      - Job
      - Report
      summary: Download the report
      responses:
        '200':
          description: Required report
          content:
            text/plain:
              schema:
                type: string
                format: binary
            application/zip:
              schema:
                type: string
                format: binary
        '503':
          description: Report is not ready yet. Check 'Retry-After' header.
          headers:
            Retry-After:
              description: Retry the request after this many seconds
              schema:
                type: integer
                example: 10
          content:
            application/json:
              schema:
                $ref: '#/components/schemas/Info'
        default:
            $ref: '#/components/responses/defaultResponse'

components:
  securitySchemes:
    bearerAuth:
      type: http
      scheme: bearer
      bearerFormat: JWT
  schemas:
    SearchResults:
      type: object
      properties:
        upload:
          $ref: '#/components/schemas/Upload'
        uploadTreeId:
          type: integer
          description: Upload tree ID
        filename:
          type: string
          description: Filename of the treeItem
    LicenseDecider:
      type: object
      properties:
        nomos_monk:
          type: boolean
          description: Scanners matches if all Nomos findings are within the Monk findings.
        bulk_reused:
          type: boolean
          description: Bulk phrases from reused packages.
        new_scanner:
          type: boolean
          description: New scanner results, i.e., decisions were marked as work in progress if new scanner finds additional licenses.
        ojo_decider:
          type: boolean
          description: Scanners matches if Ojo findings are no contradiction with other findings.
    ScanOptions:
      type: object
      properties:
        analysis:
          $ref: '#/components/schemas/Analysis'
        decider:
          $ref: '#/components/schemas/LicenseDecider'
        reuse:
          $ref: '#/components/schemas/Reuser'
    Upload:
      type: object
      properties:
        folderid:
          type: integer
          description: The folder id, where the upload is located
        foldername:
          type: string
          description: The name of the folder where the upload is located
        id:
          type: integer
          description: Upload id of the upload.
        description:
          type: string
          description: Description of the upload.
        uploadname:
          type: string
          description: Display name of the upload.
        uploaddate:
          type: string
          description: Date, when the file was uploaded.
        filesize:
          type: integer
          description: Filesize in Bytes.
    UploadSummary:
      type: object
      properties:
        id:
          type: integer
          description: Upload id of the upload.
        uploadName:
          type: string
          description: Display name of the upload.
        mainLicense:
          type: string
          description: Main license selected on the upload.
        uniqueLicenses:
          type: integer
          description: No. of unique licenses found.
        totalLicenses:
          type: integer
          description: Total no. of licenses found.
        uniqueConcludedLicenses:
          type: integer
          description: Unique licenses concluded.
        totalConcludedLicenses:
          type: integer
          description: Total concluded licenses.
        filesToBeCleared:
          type: integer
          description: Files without clearing decisions.
        filesCleared:
          type: integer
          description: Files with clearing decisions.
        clearingStatus:
          type: string
          enum:
            - Open
            - InProgress
            - Closed
            - Rejected
          description: Upload is clearing status.
        copyrightCount:
          type: integer
          description: No. of copyrights found in the upload.
    Job:
      type: object
      properties:
        id:
          type: integer
          description: ID of the job
        name:
          type: string
          description: Name of the job
        queueDate:
          type: string
          description: When the job was queued
        uploadId:
          type: integer
          description: Upload for which the job was scheduled
        userId:
          type: integer
          description: User who scheduled the job
        groupId:
          type: integer
          description: Group under which the job was scheduled
        eta:
          type: integer
          description: ETA of job to finish in seconds
        status:
          type: string
          enum:
            - Completed
            - Failed
            - Queued
            - Processing
          description: Denotes the current status of the job in the queue
    Info:
      type: object
      properties:
        code:
          type: integer
          description: HTTP status code
          example: 200
        message:
          type: string
          description: Message in the info
        type:
          type: string
          enum:
            - INFO
            - ERROR
          description: Denotes if info was created on error
    User:
      type: object
      properties:
        id:
          type: integer
          description: ID of the user
        name:
          type: string
          description: Unique username
        description:
          type: string
          description: Description of the user
        email:
          type: string
          description: Email of the user, needs to be unique and is required
        accessLevel:
          type: string
          enum:
            - none
            - read_only
            - read_write
            - admin
        rootFolderId:
          type: number
          format: int
          description: root folder id of the user
        emailNotification:
          type: boolean
          description: enable email notification when upload scan completes
        agents:
          $ref: '#/components/schemas/Analysis'
      required:
        - id
        - name
        - description
    Analysis:
      type: object
      properties:
        bucket:
          type: boolean
          description: Should bucket analysis be run on this upload
        copyright_email_author:
          type: boolean
          description: Should Copyright/Email/URL/Author Analysis be run on this upload.
        ecc:
          type: boolean
          description: Should ECC Analysis be run on this upload.
        keyword:
          type: boolean
          description: Should keyword Analysis be run on this upload.
        mime:
          type: boolean
          description: Should MIME Analysis be run on this upload.
        monk:
          type: boolean
          description: Should Monk Analysis be run on this upload.
        nomos:
          type: boolean
          description: Should Nomos Analysis be run on this upload.
        ojo:
          type: boolean
          description: Should OJO Analysis be run on this upload.
        package:
          type: boolean
          description: Should Package Analysis be run on this upload.
    Reuser:
      type: object
      properties:
        reuse_upload:
          type: integer
          description: The UploadID to reuse.
        reuse_group:
          type: integer
          description: The group of the reused upload
        reuse_main:
          type: boolean
          description: Scanners matches if all Nomos findings are within the Monk findings.
        reuse_enhanced:
          type: boolean
          description: Bulk phrases from reused packages.
      required:
        - reuse_uplod
        - reuse_group
    Folder:
      type: object
      properties:
        id:
          type: integer
          description: Id of the folder.
        name:
          type: string
          description: Name of the folder.
        description:
          type: string
          description: Description of the folder.
        parent:
          type: integer
          description: Id of the parent folder (if any, null otherwise).
    TokenRequest:
      type: object
      properties:
        username:
          type: string
          description: Username of the login user.
        password:
          type: string
          format: password
          description: Password of the user trying to login.
        token_name:
          type: string
          maxLength: 40
          description: Friendly name of the token
        token_scope:
          type: string
          enum:
            - read
            - write
          description: The scope of the token.
        token_expire:
          type: string
          format: date
          description: Date when the token must expire (default max 30 days).
      required:
        - username
        - password
        - token_name
        - token_scope
        - token_expire
    VcsUpload:
      description: To create an upload from a version control system
      type: object
      properties:
        vcsType:
          description: VCS type
          type: string
          enum:
            - svn
            - git
        vcsUrl:
          description: URL of the repository
          type: string
        vcsName:
          description: Display name of the upload
          type: string
        vcsUsername:
          description: Username for the VCS
          type: string
        vcsPassword:
          description: Password for the VCS
          type: string
      required:
        - vcsType
        - vcsUrl
  responses:
    defaultResponse:
          description: Some error occured. Check the "message"
          content:
            application/json:
              schema:
                $ref: '#/components/schemas/Info'<|MERGE_RESOLUTION|>--- conflicted
+++ resolved
@@ -306,14 +306,6 @@
           schema:
             type: boolean
             default: false
-<<<<<<< HEAD
-        - name: groupId
-          description: The group id to chose while uploading the package
-          in: header
-          required: false
-          schema:
-            type: integer
-            description: Group id, from last login if not provided
         - name: groupName
           description: The group name to chose while uploading the package
           in: header
@@ -321,8 +313,6 @@
           schema:
             type: string
             description: Group name, from last login if not provided    
-=======
->>>>>>> 1f9934a3
       responses:
         '201':
           description: Upload is created
