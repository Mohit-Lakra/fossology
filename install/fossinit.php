--- conflicted
+++ resolved
@@ -46,8 +46,6 @@
  * @return 0 for success, 1 for failure.
  **/
 
-<<<<<<< HEAD
-=======
 use Fossology\Lib\Db\Driver\Postgres;
 
 $groupInfo = posix_getgrnam("fossy");
@@ -59,7 +57,6 @@
   exit(1);
 }
 
->>>>>>> 3483f133
 /* Note: php 5 getopt() ignores options not specified in the function call, so add
  * dummy options in order to catch invalid options.
  */
